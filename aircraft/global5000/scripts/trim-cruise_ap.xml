<?xml version="1.0" encoding="utf-8"?>
<?xml-stylesheet type="text/xsl" href="http://jsbsim.sf.net/JSBSimScript.xsl"?>
<runscript xmlns:xsi="http://www.w3.org/2001/XMLSchema-instance"
    xsi:noNamespaceSchemaLocation="http://jsbsim.sf.net/JSBSimScript.xsd"
    name="Trim in Cruise configuration">

  <description>
    Trimmed at altitude/airspeed in Cruise configuration, 
    run for 18000 seconds or 5 hours to check Fuel consumption

      Author:
    Bill Galbraith
    Holy Cows, Inc.
    billg@holycows.net
    December 2010
    
      Modified by:
    Guilherme Lima da Silva
    ATS aerothermalsolutions.co 
    aerospace@ats4i.com 
    May 2021
    
  </description>          

  <use aircraft="global5000" initialize="airborne"/>
  <run start="0" end="18000" dt="0.00833333">
  
      <property value="0"> simulation/notify-time-trigger </property>
 

    <!-- 
	  Specify the initial conditions for the test if
	  different than in the initialize script, and
	  trim the aircraft.
	-->
    <event name="Trim">
      <condition> simulation/sim-time-sec ge 0.0 </condition>
      <set name="ic/h-sl-ft" value="30000.0"/>
      <set name="ap/mach_setpoint" value="0.43"/>
      <set name="ap/mach_hold" value="1"/>
<<<<<<< HEAD

=======
>>>>>>> b82c03bd
      <set name="simulation/do_simple_trim" value="1"/>
    </event>
    
    <event name="Hold heading and altitude">
        <condition> velocities/vc-kts >= 51 </condition>
        <delay>10.0</delay>
        <set name="ap/altitude_setpoint" value="30000.0"/>
        <set name="ap/altitude_hold" value="0"/>
        <set name="ap/alpha_setpoint" value="6.08"/>
        <set name="ap/alpha_hold" value="0"/>
<<<<<<< HEAD

=======
>>>>>>> b82c03bd
      <set name="simulation/output/log_rate_hz" value="10"/>
      <notify>
        <property caption="Cal. airspeed (kts):  "> velocities/vc-kts</property>
        <property caption="Altitude (AGL, ft):   "> position/h-agl-ft</property>
        <property caption="Weight (lbs):         "> inertia/weight-lbs </property>
      </notify>
      <notify/>
    </event>
 
      <event name="Repeating Notify" persistent="true">
      <description>Output message at 1800 seconds intervals, starting after
                   trimming is completed.
      </description>
      <notify>
        <property>position/h-agl-ft</property>
        <property>ap/mach_setpoint</property> 
        <property>fcs/throttle-pos-norm[1]</property>
        <property>fcs/throttle-cmd-norm[1]</property>
        <property>ap/throttle-cmd</property>
        <property>velocities/mach</property>  
        <property>propulsion/engine[0]/n1</property>
        <property>propulsion/engine[1]/n1</property>
        <property>propulsion/engine[0]/thrust-lbs</property>
        <property>propulsion/engine[1]/thrust-lbs</property>
        <property>velocities/vc-kts</property>
<!--        <property>velocities/vc-fps</property>-->
<!--        <property>velocities/vt-fps</property>-->
<!--        <property>attitude/theta-rad</property>-->
        <property>aero/alpha-deg</property>
        <property>simulation/frame</property>
      </notify>
      <condition logic="AND">
        simulation/sim-time-sec >= simulation/notify-time-trigger
        simulation/trim-completed eq 1
      </condition>
      <set name="simulation/notify-time-trigger" value="1800" type="FG_DELTA"/>
      <notify/>
      
    </event>

  </run>

</runscript><|MERGE_RESOLUTION|>--- conflicted
+++ resolved
@@ -38,10 +38,6 @@
       <set name="ic/h-sl-ft" value="30000.0"/>
       <set name="ap/mach_setpoint" value="0.43"/>
       <set name="ap/mach_hold" value="1"/>
-<<<<<<< HEAD
-
-=======
->>>>>>> b82c03bd
       <set name="simulation/do_simple_trim" value="1"/>
     </event>
     
@@ -52,10 +48,6 @@
         <set name="ap/altitude_hold" value="0"/>
         <set name="ap/alpha_setpoint" value="6.08"/>
         <set name="ap/alpha_hold" value="0"/>
-<<<<<<< HEAD
-
-=======
->>>>>>> b82c03bd
       <set name="simulation/output/log_rate_hz" value="10"/>
       <notify>
         <property caption="Cal. airspeed (kts):  "> velocities/vc-kts</property>
