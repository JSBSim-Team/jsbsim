language: python
python:
  - "2.7"
  - "3.4"
env:
  - USE_SYSTEM_EXPAT=OFF
  - USE_SYSTEM_EXPAT=ON
notifications:
  email: false
# Skip the build of tagged branches (otherwise the same commit is built multiple times)
branches:
  except:
    - /^JSBSim-.*-v2018a.*$/
    - /^untagged-.*$/
# command to install dependencies
addons:
  apt:
    packages:
      - doxygen
      - graphviz
      - cxxtest
before_install:
  - pip install cython numpy pandas scipy
  - gem install gist
  - mkdir build
  - cd build
  - cmake -DCMAKE_INSTALL_PREFIX=~/ -DINSTALL_PYTHON_MODULE=ON -DCPACK_GENERATOR=DEB -DBUILD_SHARED_LIBS=$USE_SYSTEM_EXPAT -DSYSTEM_EXPAT=$USE_SYSTEM_EXPAT ..
  - make -j2
<<<<<<< HEAD
  - cd python/package
  - python setup.py sdist
  - cd ../..
  - python python/setup.py bdist_wheel --skip-build
install:
  - pip install dist/JSBSim*.whl
  - export LD_LIBRARY_PATH=$LD_LIBRARY_PATH:$PWD/src
script:
# Check that the module has been correctly installed
=======
  - python python/setup.py sdist
  - python python/setup.py bdist_wheel --skip-build
install:
  - pip install python/dist/JSBSim*.whl
  - export LD_LIBRARY_PATH=$LD_LIBRARY_PATH:$PWD/src
script:
# Check that the Python module has been correctly installed
>>>>>>> cc191341
  - python -c "import jsbsim;fdm=jsbsim.FGFDMExec('.', None)"
  - pip uninstall jsbsim --yes
  - ctest -j2
after_success:
  - cpack
  - export TRAVIS_TAG=JSBSim-trusty-v2018a
# Build the API documentation with Doxygen (skip if we are building a pull request)
  - if [ "$TRAVIS_PULL_REQUEST" = "false" ] && [ "$TRAVIS_PYTHON_VERSION" = "3.4" ] && [ "$USE_SYSTEM_EXPAT" = "OFF" ]; then make doc; fi

# If the build fails, the tests log will be uploaded to a gist under my account
# (bcoconni) so that they can be deleted when irrelevant. The output of the
# command line `gist` is the web address to the gist.
after_failure:
  - echo $GIST_TOKEN > ~/.gist
  - gist -d "JSBSim build $TRAVIS_JOB_NUMBER failed" Testing/Temporary/*.log | envsubst
before_deploy:
  - git tag -f $TRAVIS_TAG -m "Ubuntu Trusty 14.04 - Release - amd64"
# If the Python runtime is 2.7 then delete all Debian package but the Python module
# The other packages will be deployed by the Python 3.4 runtime
  - if [ "$TRAVIS_PYTHON_VERSION" = "2.7" ] && [ "$USE_SYSTEM_EXPAT" = "ON" ]; then rm -f JSBSim*.deb; fi
deploy:
# Deploy the Debian packages
  - provider: releases
    api_key:
      secure: FHMLgbuRTSznrfMSpb3/nJIECKS0v8VFHUfC99ZpMBjZR4kxptDSPchpHzLFlrytzl1+H62w1iWChx5RYaH1MW8a/ejCUWYO0IjO6hLtG72nMJeDIBC2JzLnKN7cLqMrgEHKW7XmK3CtXGa/tXxu+KEvmbwskv3TOWGUokdUB3EI0vTLjjCQBW05VK7oSBq+7Jl4zGJumWwALP5EK7DC7McPXpLlkw5zdga+LQVcg8aDPrNwgF5kaH03b7TagYgiG2OFb4FAPvfz70RWeCRB7QQn1jOGULZ3PHz8EnNOfyBqGJ0flDyAfZcwJNY1OONW9ELnOctvzdmmU2P+KGuK4cJuzI59aRVQrwcSnnl26DU/95Hev4mdCIlPz798C3TfZu+U36uzGMurQJjE7Fg59N4WnqubhWKWu/7qRhn1uttdPm5sIcVAPpshKm8uzlsTLLMTNUMj5ZIimVbFV2lz0PbDWPnbHxHeDKgaVkIjTQy4e1XZH7IhjIVODG2PK1TnWS/6RRTBUVXxwup7Tj8HhVbLjrfPs2qLDJv70sRyKUgAqqKdGkr/7Es52y1i/io3BJqiIOpJBM5Wyzk37NCAlX4WCoqJZQbKKRQ9hH5baZaxlpz28Hc0tbAqfwFOwAOonf1+s7MBM896EoAtdKpr0Z0F/ra9ePQezTbtQhvws3g=
    file_glob: true
    file:
      - "JSBSim-devel*.deb"
      - "JSBSim_*[0-9].deb"
      - "python[2-3]-JSBSim*.deb"
    skip_cleanup: true
    overwrite: true
    on:
      tags: true
      condition: $USE_SYSTEM_EXPAT = ON
# Deploy the Python wheels
  - provider: releases
    api_key:
      secure: FHMLgbuRTSznrfMSpb3/nJIECKS0v8VFHUfC99ZpMBjZR4kxptDSPchpHzLFlrytzl1+H62w1iWChx5RYaH1MW8a/ejCUWYO0IjO6hLtG72nMJeDIBC2JzLnKN7cLqMrgEHKW7XmK3CtXGa/tXxu+KEvmbwskv3TOWGUokdUB3EI0vTLjjCQBW05VK7oSBq+7Jl4zGJumWwALP5EK7DC7McPXpLlkw5zdga+LQVcg8aDPrNwgF5kaH03b7TagYgiG2OFb4FAPvfz70RWeCRB7QQn1jOGULZ3PHz8EnNOfyBqGJ0flDyAfZcwJNY1OONW9ELnOctvzdmmU2P+KGuK4cJuzI59aRVQrwcSnnl26DU/95Hev4mdCIlPz798C3TfZu+U36uzGMurQJjE7Fg59N4WnqubhWKWu/7qRhn1uttdPm5sIcVAPpshKm8uzlsTLLMTNUMj5ZIimVbFV2lz0PbDWPnbHxHeDKgaVkIjTQy4e1XZH7IhjIVODG2PK1TnWS/6RRTBUVXxwup7Tj8HhVbLjrfPs2qLDJv70sRyKUgAqqKdGkr/7Es52y1i/io3BJqiIOpJBM5Wyzk37NCAlX4WCoqJZQbKKRQ9hH5baZaxlpz28Hc0tbAqfwFOwAOonf1+s7MBM896EoAtdKpr0Z0F/ra9ePQezTbtQhvws3g=
    file_glob: true
    file:
      - "python/dist/JSBSim*.whl"
    skip_cleanup: true
    overwrite: true
    on:
      tags: true
      condition: $USE_SYSTEM_EXPAT = OFF
# Deploy the Doxygen built docs
  - provider: pages
    skip_cleanup: true
    local_dir: build/documentation/html
    github_token: $GITHUB_TOKEN
    verbose: true
    on:
      python: 3.4
      condition: $USE_SYSTEM_EXPAT = OFF<|MERGE_RESOLUTION|>--- conflicted
+++ resolved
@@ -26,17 +26,6 @@
   - cd build
   - cmake -DCMAKE_INSTALL_PREFIX=~/ -DINSTALL_PYTHON_MODULE=ON -DCPACK_GENERATOR=DEB -DBUILD_SHARED_LIBS=$USE_SYSTEM_EXPAT -DSYSTEM_EXPAT=$USE_SYSTEM_EXPAT ..
   - make -j2
-<<<<<<< HEAD
-  - cd python/package
-  - python setup.py sdist
-  - cd ../..
-  - python python/setup.py bdist_wheel --skip-build
-install:
-  - pip install dist/JSBSim*.whl
-  - export LD_LIBRARY_PATH=$LD_LIBRARY_PATH:$PWD/src
-script:
-# Check that the module has been correctly installed
-=======
   - python python/setup.py sdist
   - python python/setup.py bdist_wheel --skip-build
 install:
@@ -44,7 +33,6 @@
   - export LD_LIBRARY_PATH=$LD_LIBRARY_PATH:$PWD/src
 script:
 # Check that the Python module has been correctly installed
->>>>>>> cc191341
   - python -c "import jsbsim;fdm=jsbsim.FGFDMExec('.', None)"
   - pip uninstall jsbsim --yes
   - ctest -j2
