// types.cpp -- Implements a type conversions.
//
// Based on Aeromatic2 PHP code by David P. Culp
// Started June 2003
//
// C++-ified and modulized by Erik Hofman, started October 2015.
//
// Copyright (C) 2003, David P. Culp <davidculp2@comcast.net>
// Copyright (C) 2015 Erik Hofman <erik@ehofman.com>
//
// This library is free software; you can redistribute it and/or
// modify it under the terms of the GNU Lesser General Public
// License as published by the Free Software Foundation; either
// version 2.1 of the License, or (at your option) any later version.
// 
// This library is distributed in the hope that it will be useful,
// but WITHOUT ANY WARRANTY; without even the implied warranty of
// MERCHANTABILITY or FITNESS FOR A PARTICULAR PURPOSE.  See the GNU
// Lesser General Public License for more details.
// 
// You should have received a copy of the GNU Lesser General Public
// License along with this library; if not, write to the Free Software
// Foundation, Inc., 51 Franklin Street, Fifth Floor, Boston, MA 02110-1301, USA

#include <iostream>
#include <sstream>
#include <string>
#include <stdlib.h>

#include "types.h"

namespace Aeromatic
{

void strCopy(char *b, std::string str)
{
    std::size_t l = str.copy(b, PARAM_MAX_STRING);
    b[l] = 0;
}

#ifdef WIN32
char*
getEnv(const char*name)
{
   static char _key[256] = "";
   char *rv = NULL;
   DWORD res, err;

   res = GetEnvironmentVariable(name, (LPSTR)&_key, 256);
   err = GetLastError();
   if (res || !err) {
       rv = (char*)&_key;
   }

   return rv;
}
#endif

template <>
Param::Param(const char* n, const char *h,  bool& v, const bool& c, unsigned t) :
    _name(n),
    _help(h ? h : _unspecified),
    _ptype(PARAM_BOOL),
    _convert(c),
    _utype(t)
{
    v = false;
    _value.b = &v;
}

template <>
Param::Param(const char* n, const char *h, unsigned& v, const bool& c, unsigned t) :
    _name(n),
    _help(h ? h : _unspecified),
    _ptype(PARAM_INT),
    _convert(c),
    _utype(t)
{ 
<<<<<<< HEAD
=======
    v = 0;
>>>>>>> 13efab00
    maxval = -1;
    _value.i = &v; 
}

Param::Param(const char* n, const char *h, unsigned& v, unsigned mv, const bool& c, unsigned t) :
    _name(n),
    _help(h ? h : _unspecified),
    _ptype(PARAM_INT),
    _convert(c),
    _utype(t)
{
<<<<<<< HEAD
=======
    v = 0;
>>>>>>> 13efab00
    maxval = mv-1;
    _value.i = &v;
}

template <>
Param::Param(const char* n, const char *h, float& v, const bool& c, unsigned t) :
    _name(n),
    _help(h ? h : _unspecified),
    _ptype(PARAM_FLOAT),
    _convert(c),
    _utype(t)
{
    v = 0.0f;
    _value.f = &v;
}

template <>
Param::Param(const char* n, const char *h, char* v, const bool& c, unsigned t) :
    _name(n),
    _help(h ? h : _unspecified),
    _ptype(PARAM_STRING),
    _convert(c),
    _utype(t)
{
    _value.s = v;
}

void Param::set(std::string& v)
{
    switch(_ptype)
    {
    case PARAM_BOOL:
        if (v == "y" || v == "yes" || v == "true") *_value.b = true;
        else if (v == "n" || v == "no" || v == "false") *_value.b = false;
        else *_value.b = (strtol(v.c_str(), NULL, 10) == 0) ? false : true;
        break;
    case PARAM_INT:
        *_value.i = strtol(v.c_str(), NULL, 10);
        if (*_value.i > maxval) *_value.i = maxval;
        break;
    case PARAM_FLOAT:
#if (_MSC_VER)
        *_value.f = stof(v, NULL);
#else
        *_value.f = strtof(v.c_str(), NULL);
#endif
        if (_convert) *_value.f = (*_value.f * _cvt_t[_utype].fact);
        break;
    case PARAM_STRING:
        strCopy(_value.s, v);
        break;
    case PARAM_UNSUPPORTED:
    default:
        break;
    }
}

std::string Param::get()
{
    std::ostringstream oss;
    std::string str;
    float fact;

    fact = 1.0f;
    switch(_ptype)
    {
    case PARAM_BOOL:
        str = (*_value.b == false) ? "no" : "yes";
        break;
    case PARAM_INT:
        oss << (*_value.i);
        str = oss.str();
        break;
    case PARAM_FLOAT:
        if (_convert) fact /= _cvt_t[_utype].fact;
        oss << (*_value.f * fact);
        str = oss.str();
        break;
    case PARAM_STRING:
        str = _value.s;
        break;
    case PARAM_UNSUPPORTED:
    default:
        break;
    }
    return str;
}

// ---------------------------------------------------------------------------

bool const Param::_false = false;
std::string const Param::_unspecified = "not available";

Param::__cvt const Param::_cvt_t[MAX_UNITS] =
{
    { 1.0f,                     {         "",      "" } },	// UNSPECIFIED
    { KG_TO_LBS,		{      "lbs",    "kg" } },	// WEIGHT
    { KG_M2_TO_SLUG_FT2,	{ "slug/ft2", "kg/m2" } } ,	// INERTIA
    { METER_TO_FEET,		{       "ft",     "m" } },	// LENGTH
    { M2_TO_FT2,		{      "ft2",    "m2" } },	// AREA
    { LITER_TO_CUBINC_INCH,	{      "in3",     "l" } },	// VOLUME
    { KMPH_TO_KNOTS,		{       "kt",  "km/h" } },	// SPEED
    { KW_TO_HP,			{       "hp",    "kW" } },	// POWER
    { KNETWON_TO_LBS,		{      "lbs",    "kN" } } 	// THRUST
};

} /* namespace Aeromatic */

<|MERGE_RESOLUTION|>--- conflicted
+++ resolved
@@ -76,10 +76,6 @@
     _convert(c),
     _utype(t)
 { 
-<<<<<<< HEAD
-=======
-    v = 0;
->>>>>>> 13efab00
     maxval = -1;
     _value.i = &v; 
 }
@@ -91,10 +87,6 @@
     _convert(c),
     _utype(t)
 {
-<<<<<<< HEAD
-=======
-    v = 0;
->>>>>>> 13efab00
     maxval = mv-1;
     _value.i = &v;
 }
