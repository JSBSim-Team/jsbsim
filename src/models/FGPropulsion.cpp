/*%%%%%%%%%%%%%%%%%%%%%%%%%%%%%%%%%%%%%%%%%%%%%%%%%%%%%%%%%%%%%%%%%%%%%%%%%%%%%%

 Module:       FGPropulsion.cpp
 Author:       Jon S. Berndt
 Date started: 08/20/00
 Purpose:      Encapsulates the set of engines and tanks associated
               with this aircraft

 ------------- Copyright (C) 2000  Jon S. Berndt (jon@jsbsim.org) -------------

 This program is free software; you can redistribute it and/or modify it under
 the terms of the GNU Lesser General Public License as published by the Free
 Software Foundation; either version 2 of the License, or (at your option) any
 later version.

 This program is distributed in the hope that it will be useful, but WITHOUT
 ANY WARRANTY; without even the implied warranty of MERCHANTABILITY or FITNESS
 FOR A PARTICULAR PURPOSE.  See the GNU Lesser General Public License for more
 details.

 You should have received a copy of the GNU Lesser General Public License along
 with this program; if not, write to the Free Software Foundation, Inc., 59
 Temple Place - Suite 330, Boston, MA 02111-1307, USA.

 Further information about the GNU Lesser General Public License can also be
 found on the world wide web at http://www.gnu.org.

FUNCTIONAL DESCRIPTION
--------------------------------------------------------------------------------
The Propulsion class is the container for the entire propulsion system, which is
comprised of engines and tanks. Once the Propulsion class gets the config file,
it reads in information which is specific to a type of engine. Then:

1) The appropriate engine type instance is created
2) At least one tank object is created, and is linked to an engine.

At Run time each engines Calculate() method is called.

HISTORY
--------------------------------------------------------------------------------
08/20/00   JSB   Created

%%%%%%%%%%%%%%%%%%%%%%%%%%%%%%%%%%%%%%%%%%%%%%%%%%%%%%%%%%%%%%%%%%%%%%%%%%%%%%%%
INCLUDES
%%%%%%%%%%%%%%%%%%%%%%%%%%%%%%%%%%%%%%%%%%%%%%%%%%%%%%%%%%%%%%%%%%%%%%%%%%%%%%*/

#include <iomanip>
#include <array>

#include "FGFDMExec.h"
#include "FGPropulsion.h"
#include "models/FGMassBalance.h"
#include "models/propulsion/FGRocket.h"
#include "models/propulsion/FGTurbine.h"
#include "models/propulsion/FGPiston.h"
#include "models/propulsion/FGElectric.h"
#include "models/propulsion/FGTurboProp.h"
#include "models/propulsion/FGTank.h"
#include "input_output/FGModelLoader.h"
#include "models/propulsion/FGBrushLessDCMotor.h"


using namespace std;

namespace JSBSim {

extern short debug_lvl;

/*%%%%%%%%%%%%%%%%%%%%%%%%%%%%%%%%%%%%%%%%%%%%%%%%%%%%%%%%%%%%%%%%%%%%%%%%%%%%%%
CLASS IMPLEMENTATION
%%%%%%%%%%%%%%%%%%%%%%%%%%%%%%%%%%%%%%%%%%%%%%%%%%%%%%%%%%%%%%%%%%%%%%%%%%%%%%*/

FGPropulsion::FGPropulsion(FGFDMExec* exec) : FGModel(exec)
{
  Name = "FGPropulsion";

  ActiveEngine = -1; // -1: ALL, 0: Engine 1, 1: Engine 2 ...
  tankJ.InitMatrix();
  DumpRate = 0.0;
  RefuelRate = 6000.0;
  FuelFreeze = false;

  Debug(0);
}

//%%%%%%%%%%%%%%%%%%%%%%%%%%%%%%%%%%%%%%%%%%%%%%%%%%%%%%%%%%%%%%%%%%%%%%%%%%%%%%

FGPropulsion::~FGPropulsion()
{
  Debug(1);
}

//%%%%%%%%%%%%%%%%%%%%%%%%%%%%%%%%%%%%%%%%%%%%%%%%%%%%%%%%%%%%%%%%%%%%%%%%%%%%%%

bool FGPropulsion::InitModel(void)
{
  bool result = true;

  if (!FGModel::InitModel()) return false;

  vForces.InitMatrix();
  vMoments.InitMatrix();

  for (auto& tank: Tanks) tank->ResetToIC();
  TotalFuelQuantity = 0.0;
  TotalOxidizerQuantity = 0.0;
  refuel = dump = false;

  for (auto& engine: Engines) engine->ResetToIC();

  return result;
}

//%%%%%%%%%%%%%%%%%%%%%%%%%%%%%%%%%%%%%%%%%%%%%%%%%%%%%%%%%%%%%%%%%%%%%%%%%%%%%%

bool FGPropulsion::Run(bool Holding)
{
  if (FGModel::Run(Holding)) return true;
  if (Holding) return false;

  RunPreFunctions();

  vForces.InitMatrix();
  vMoments.InitMatrix();

  for (auto& engine: Engines) {
    engine->Calculate();
    ConsumeFuel(engine.get());
    vForces  += engine->GetBodyForces();  // sum body frame forces
    vMoments += engine->GetMoments();     // sum body frame moments
  }

  TotalFuelQuantity = 0.0;
  TotalOxidizerQuantity = 0.0;
  for (auto& tank: Tanks) {
    tank->Calculate( in.TotalDeltaT, in.TAT_c);
    switch (tank->GetType()) {
    case FGTank::ttFUEL:
      TotalFuelQuantity += tank->GetContents();
      break;
    case FGTank::ttOXIDIZER:
      TotalOxidizerQuantity += tank->GetContents();
      break;
    default:
      break;
    }
  }

  if (refuel) DoRefuel( in.TotalDeltaT );
  if (dump) DumpFuel( in.TotalDeltaT );

  RunPostFunctions();

  return false;
}

//%%%%%%%%%%%%%%%%%%%%%%%%%%%%%%%%%%%%%%%%%%%%%%%%%%%%%%%%%%%%%%%%%%%%%%%%%%%%%%
//
// The engine can tell us how much fuel it needs, but it is up to the propulsion
// subsystem manager class FGPropulsion to manage fuel flow amongst tanks. Engines
// May burn fuel from more than one tank at a time, and may burn from one tank
// before another - that is, may burn from one tank until the tank is depleted,
// then burn from the next highest priority tank. This can be accompished
// by defining a fuel management system, but this way of specifying priorities
// is more automatic from a user perspective.

void FGPropulsion::ConsumeFuel(FGEngine* engine)
{
  if (FuelFreeze) return;
  if (FDMExec->GetTrimStatus()) return;

  unsigned int TanksWithFuel=0, CurrentFuelTankPriority=1;
  unsigned int TanksWithOxidizer=0, CurrentOxidizerTankPriority=1;
  vector <int> FeedListFuel, FeedListOxi;
  bool Starved = true; // Initially set Starved to true. Set to false in code below.
  bool hasOxTanks = false;

  // For this engine,
  // 1) Count how many fuel tanks with the current priority level have fuel
  // 2) If there none, then try next lower priority (higher number) - that is,
  //    increment CurrentPriority.
  // 3) Build the feed list.
  // 4) Do the same for oxidizer tanks, if needed.
  size_t numTanks = Tanks.size();

  // Process fuel tanks, if any
  while ((TanksWithFuel == 0) && (CurrentFuelTankPriority <= numTanks)) {
    for (unsigned int i=0; i<engine->GetNumSourceTanks(); i++) {
      unsigned int TankId = engine->GetSourceTank(i);
      const auto& Tank = Tanks[TankId];
      unsigned int TankPriority = Tank->GetPriority();
      if (TankPriority != 0) {
        switch(Tank->GetType()) {
        case FGTank::ttFUEL:
          if ((Tank->GetContents() > Tank->GetUnusable()) && Tank->GetSelected() && (TankPriority == CurrentFuelTankPriority)) {
            TanksWithFuel++;
            Starved = false;
            FeedListFuel.push_back(TankId);
          }
          break;
        case FGTank::ttOXIDIZER:
          // Skip this here (done below)
          break;
        }
      }
    }
    if (TanksWithFuel == 0) CurrentFuelTankPriority++; // No tanks at this priority, try next priority
  }

  bool FuelStarved = Starved;
  Starved = true;

  // Process Oxidizer tanks, if any
  if (engine->GetType() == FGEngine::etRocket) {
    while ((TanksWithOxidizer == 0) && (CurrentOxidizerTankPriority <= numTanks)) {
      for (unsigned int i=0; i<engine->GetNumSourceTanks(); i++) {
        unsigned int TankId = engine->GetSourceTank(i);
        const auto& Tank = Tanks[TankId];
        unsigned int TankPriority = Tank->GetPriority();
        if (TankPriority != 0) {
          switch(Tank->GetType()) {
          case FGTank::ttFUEL:
            // Skip this here (done above)
            break;
          case FGTank::ttOXIDIZER:
            hasOxTanks = true;
            if (Tank->GetContents() > Tank->GetUnusable() && Tank->GetSelected() && TankPriority == CurrentOxidizerTankPriority) {
              TanksWithOxidizer++;
              if (TanksWithFuel > 0) Starved = false;
              FeedListOxi.push_back(TankId);
            }
            break;
          }
        }
      }
      if (TanksWithOxidizer == 0) CurrentOxidizerTankPriority++; // No tanks at this priority, try next priority
    }
  }

  bool OxiStarved = Starved;

  engine->SetStarved(FuelStarved || (hasOxTanks && OxiStarved)); // Tanks can be refilled, so be sure to reset engine Starved flag here.

  // No fuel or fuel/oxidizer found at any priority!
//  if (Starved) return;
  if (FuelStarved || (hasOxTanks && OxiStarved)) return;

  double FuelToBurn = engine->CalcFuelNeed();            // How much fuel does this engine need?
  double FuelNeededPerTank = FuelToBurn / TanksWithFuel; // Determine fuel needed per tank.
  for (const auto& feed: FeedListFuel)
    Tanks[feed]->Drain(FuelNeededPerTank);

  if (engine->GetType() == FGEngine::etRocket) {
    double OxidizerToBurn = engine->CalcOxidizerNeed();                // How much fuel does this engine need?
    double OxidizerNeededPerTank = 0;
    if (TanksWithOxidizer > 0) OxidizerNeededPerTank = OxidizerToBurn / TanksWithOxidizer; // Determine fuel needed per tank.
    for (const auto& feed: FeedListOxi)
      Tanks[feed]->Drain(OxidizerNeededPerTank);
  }

}

//%%%%%%%%%%%%%%%%%%%%%%%%%%%%%%%%%%%%%%%%%%%%%%%%%%%%%%%%%%%%%%%%%%%%%%%%%%%%%%

bool FGPropulsion::GetSteadyState(void)
{
  double currentThrust = 0, lastThrust = -1;
  int steady_count = 0, j = 0;
  bool steady = false;
  bool TrimMode = FDMExec->GetTrimStatus();
  double TimeStep = FDMExec->GetDeltaT();

  vForces.InitMatrix();
  vMoments.InitMatrix();

  if (!FGModel::Run(false)) {
    FDMExec->SetTrimStatus(true);
    // This is a time marching algorithm so it needs a non-zero time step to
    // reach a steady state.
    in.TotalDeltaT = 0.5;

    for (auto& engine: Engines) {
      steady=false;
      steady_count=0;
      j=0;
      while (!steady && j < 6000) {
        engine->Calculate();
        lastThrust = currentThrust;
        currentThrust = engine->GetThrust();
        if (fabs(lastThrust-currentThrust) < 0.0001) {
          steady_count++;
          if (steady_count > 120) {
            steady=true;
          }
        } else {
          steady_count=0;
        }
        j++;
      }
      vForces  += engine->GetBodyForces();  // sum body frame forces
      vMoments += engine->GetMoments();     // sum body frame moments
    }

    FDMExec->SetTrimStatus(TrimMode);
    in.TotalDeltaT = TimeStep;

    return false;
  } else {
    return true;
  }
}

//%%%%%%%%%%%%%%%%%%%%%%%%%%%%%%%%%%%%%%%%%%%%%%%%%%%%%%%%%%%%%%%%%%%%%%%%%%%%%%

void FGPropulsion::InitRunning(int n)
{
  if (n >= 0) { // A specific engine is supposed to be initialized

    if (n >= (int)GetNumEngines() ) {
      throw(string("Tried to initialize a non-existent engine!"));
    }

    in.ThrottleCmd[n] = in.ThrottlePos[n] = 1; // Set the throttle command and position
    in.MixtureCmd[n] = in.MixturePos[n] = 1;   // Set the mixture command and position

    GetEngine(n)->InitRunning();
    GetSteadyState();

  } else if (n < 0) { // -1 refers to "All Engines"

    for (unsigned int i=0; i<GetNumEngines(); i++) {
      in.ThrottleCmd[i] = in.ThrottlePos[i] = 1; // Set the throttle command and position
      in.MixtureCmd[i] = in.MixturePos[i] = 1;   // Set the mixture command and position
      GetEngine(i)->InitRunning();
    }

    GetSteadyState();
  }
}

//%%%%%%%%%%%%%%%%%%%%%%%%%%%%%%%%%%%%%%%%%%%%%%%%%%%%%%%%%%%%%%%%%%%%%%%%%%%%%%

bool FGPropulsion::Load(Element* el)
{
  FGModelLoader ModelLoader(this);

  Debug(2);
  ReadingEngine = false;
  double FuelDensity = 6.0;

  Name = "Propulsion Model: " + el->GetAttributeValue("name");

  // Perform base class Pre-Load
  if (!FGModel::Upload(el, true))
    return false;

  // Process tank definitions first to establish the number of fuel tanks

  Element* tank_element = el->FindElement("tank");
  unsigned int numTanks = Tanks.size();

  while (tank_element) {
    Tanks.push_back(make_shared<FGTank>(FDMExec, tank_element, numTanks));
    const auto& tank = Tanks.back();
    if (tank->GetType() == FGTank::ttFUEL)
      FuelDensity = tank->GetDensity();
    else if (tank->GetType() != FGTank::ttOXIDIZER) {
      cerr << "Unknown tank type specified." << endl;
      return false;
    }
    numTanks++;
    tank_element = el->FindNextElement("tank");
  }

  ReadingEngine = true;
  Element* engine_element = el->FindElement("engine");
  unsigned int numEngines = Engines.size();

  while (engine_element) {
    if (!ModelLoader.Open(engine_element)) return false;

    try {
      // Locate the thruster definition
      Element* thruster_element = engine_element->FindElement("thruster");
      if (!thruster_element || !ModelLoader.Open(thruster_element))
        throw("No thruster definition supplied with engine definition.");

      if (engine_element->FindElement("piston_engine")) {
        Element *element = engine_element->FindElement("piston_engine");
        Engines.push_back(make_shared<FGPiston>(FDMExec, element, numEngines, in));
      } else if (engine_element->FindElement("turbine_engine")) {
        Element *element = engine_element->FindElement("turbine_engine");
        Engines.push_back(make_shared<FGTurbine>(FDMExec, element, numEngines, in));
      } else if (engine_element->FindElement("turboprop_engine")) {
        Element *element = engine_element->FindElement("turboprop_engine");
        Engines.push_back(make_shared<FGTurboProp>(FDMExec, element, numEngines, in));
      } else if (engine_element->FindElement("rocket_engine")) {
        Element *element = engine_element->FindElement("rocket_engine");
        Engines.push_back(make_shared<FGRocket>(FDMExec, element, numEngines, in));
      } else if (engine_element->FindElement("electric_engine")) {
        Element *element = engine_element->FindElement("electric_engine");
        Engines.push_back(make_shared<FGElectric>(FDMExec, element, numEngines, in));
      } else if (engine_element->FindElement("brushless_dc_motor")) {
        Element *element = engine_element->FindElement("brushless_dc_motor");
        Engines.push_back(make_shared<FGBrushLessDCMotor>(FDMExec, element, numEngines, in));
      }
      else {
        cerr << engine_element->ReadFrom() << " Unknown engine type" << endl;
        return false;
      }
    } catch (std::string& str) {
      cerr << endl << fgred << str << reset << endl;
      return false;
    }

    numEngines++;

    engine_element = el->FindNextElement("engine");
  }

  static bool properties_bound = false;

  if (numEngines && !properties_bound) {
    properties_bound = true;
    bind();
  }

  CalculateTankInertias();

  if (el->FindElement("dump-rate"))
    DumpRate = el->FindElementValueAsNumberConvertTo("dump-rate", "LBS/MIN");
  if (el->FindElement("refuel-rate"))
    RefuelRate = el->FindElementValueAsNumberConvertTo("refuel-rate", "LBS/MIN");

  for (auto& engine: Engines)
    engine->SetFuelDensity(FuelDensity);

  PostLoad(el, FDMExec);

  return true;
}

//%%%%%%%%%%%%%%%%%%%%%%%%%%%%%%%%%%%%%%%%%%%%%%%%%%%%%%%%%%%%%%%%%%%%%%%%%%%%%%

SGPath FGPropulsion::FindFullPathName(const SGPath& path) const
{
<<<<<<< HEAD
  if (!ReadingEngine) return FGModel::FindFullPathName(path);

  SGPath name{};

  if (!path.dir().empty()) {
    name = CheckPathName(FDMExec->GetFullAircraftPath(),
                         path);
  } else {
    name = CheckPathName(FDMExec->GetFullAircraftPath()/string("Engines"),
                         path);
  }

  if (!name.isNull()) return name;
=======
  SGPath name = FGModel::FindFullPathName(path);
  if (!ReadingEngine && !name.isNull()) return name;

#ifdef _WIN32
  // Singular and plural are allowed for the folder names for consistency with
  // the default engine folder name "engine" and for backward compatibility
  // regarding the folder name "Engines".
  const array<string, 2> dir_names = {"Engines", "engine"};
#else
  // Allow alternative capitalization for case sensitive OSes.
  const array<string, 4> dir_names = {"Engines", "engines", "Engine", "engine"};
#endif

  for(const string& dir_name: dir_names) {
    name = CheckPathName(FDMExec->GetFullAircraftPath()/dir_name, path);
    if (!name.isNull()) return name;
  }
>>>>>>> bd699316

  return CheckPathName(FDMExec->GetEnginePath(), path);
}

//%%%%%%%%%%%%%%%%%%%%%%%%%%%%%%%%%%%%%%%%%%%%%%%%%%%%%%%%%%%%%%%%%%%%%%%%%%%%%%

string FGPropulsion::GetPropulsionStrings(const string& delimiter) const
{
  unsigned int i = 0;

  string PropulsionStrings;
  bool firstime = true;
  stringstream buf;

  for (auto& engine: Engines) {
    if (firstime)  firstime = false;
    else           PropulsionStrings += delimiter;

    PropulsionStrings += engine->GetEngineLabels(delimiter);
  }
  for (auto& tank: Tanks) {
    if (tank->GetType() == FGTank::ttFUEL) buf << delimiter << "Fuel Tank " << i++;
    else if (tank->GetType() == FGTank::ttOXIDIZER) buf << delimiter << "Oxidizer Tank " << i++;

    const string& name = tank->GetName();
    if (!name.empty()) buf << " (" << name << ")";
  }

  PropulsionStrings += buf.str();

  return PropulsionStrings;
}

//%%%%%%%%%%%%%%%%%%%%%%%%%%%%%%%%%%%%%%%%%%%%%%%%%%%%%%%%%%%%%%%%%%%%%%%%%%%%%%

string FGPropulsion::GetPropulsionValues(const string& delimiter) const
{
  string PropulsionValues;
  bool firstime = true;
  stringstream buf;

  for (const auto& engine: Engines) {
    if (firstime)  firstime = false;
    else           PropulsionValues += delimiter;

    PropulsionValues += engine->GetEngineValues(delimiter);
  }
  for (const auto& tank: Tanks) {
    buf << delimiter;
    buf << tank->GetContents();
  }

  PropulsionValues += buf.str();

  return PropulsionValues;
}

//%%%%%%%%%%%%%%%%%%%%%%%%%%%%%%%%%%%%%%%%%%%%%%%%%%%%%%%%%%%%%%%%%%%%%%%%%%%%%%

string FGPropulsion::GetPropulsionTankReport()
{
  string out;
  stringstream outstream;
  unsigned int i = 0;

  /*const FGMatrix33& mTkI =*/ CalculateTankInertias();

  for (const auto& tank: Tanks) {
    string tankdesc;
    const string& tankname = tank->GetName();
    if (!tankname.empty()) tankdesc = tankname + " (";
    if (tank->GetType() == FGTank::ttFUEL && tank->GetGrainType() != FGTank::gtUNKNOWN) {
      tankdesc += "Solid Fuel";
    } else if (tank->GetType() == FGTank::ttFUEL) {
      tankdesc += "Fuel";
    } else if (tank->GetType() == FGTank::ttOXIDIZER) {
      tankdesc += "Oxidizer";
    } else {
      tankdesc += "Unknown tank type";
    }
    if (!tankname.empty()) tankdesc += ")";
    outstream << highint << left << setw(4) << i++ << setw(30) << tankdesc << normint
      << right << setw(12) << tank->GetContents() << setw(8) << tank->GetXYZ(eX)
      << setw(8) << tank->GetXYZ(eY) << setw(8) << tank->GetXYZ(eZ)
      << setw(12) << tank->GetIxx() << setw(12) << tank->GetIyy()
      << setw(12) << tank->GetIzz() << endl;
  }
  return outstream.str();
}

//%%%%%%%%%%%%%%%%%%%%%%%%%%%%%%%%%%%%%%%%%%%%%%%%%%%%%%%%%%%%%%%%%%%%%%%%%%%%%%

const FGColumnVector3& FGPropulsion::GetTanksMoment(void)
{
  vXYZtank_arm.InitMatrix();
  for (const auto& tank: Tanks)
    vXYZtank_arm += tank->GetXYZ() * tank->GetContents();

  return vXYZtank_arm;
}

//%%%%%%%%%%%%%%%%%%%%%%%%%%%%%%%%%%%%%%%%%%%%%%%%%%%%%%%%%%%%%%%%%%%%%%%%%%%%%%

double FGPropulsion::GetTanksWeight(void) const
{
  double Tw = 0.0;

  for (const auto& tank: Tanks) Tw += tank->GetContents();

  return Tw;
}

//%%%%%%%%%%%%%%%%%%%%%%%%%%%%%%%%%%%%%%%%%%%%%%%%%%%%%%%%%%%%%%%%%%%%%%%%%%%%%%

const FGMatrix33& FGPropulsion::CalculateTankInertias(void)
{
  if (Tanks.empty()) return tankJ;

  tankJ.InitMatrix();

  for (const auto& tank: Tanks) {
    tankJ += FDMExec->GetMassBalance()->GetPointmassInertia( lbtoslug * tank->GetContents(),
                                                             tank->GetXYZ());
    tankJ(1,1) += tank->GetIxx();
    tankJ(2,2) += tank->GetIyy();
    tankJ(3,3) += tank->GetIzz();
  }

  return tankJ;
}

//%%%%%%%%%%%%%%%%%%%%%%%%%%%%%%%%%%%%%%%%%%%%%%%%%%%%%%%%%%%%%%%%%%%%%%%%%%%%%%

void FGPropulsion::SetMagnetos(int setting)
{
  if (ActiveEngine < 0) {
    for (auto& engine: Engines) {
      // ToDo: first need to make sure the engine Type is really appropriate:
      //   do a check to see if it is of type Piston. This should be done for
      //   all of this kind of possibly across-the-board settings.
      if (engine->GetType() == FGEngine::etPiston)
        static_pointer_cast<FGPiston>(engine)->SetMagnetos(setting);
    }
  } else {
    auto engine = dynamic_pointer_cast<FGPiston>(Engines[ActiveEngine]);
    if (engine)
      engine->SetMagnetos(setting);
  }
}

//%%%%%%%%%%%%%%%%%%%%%%%%%%%%%%%%%%%%%%%%%%%%%%%%%%%%%%%%%%%%%%%%%%%%%%%%%%%%%%

void FGPropulsion::SetStarter(int setting)
{
  if (ActiveEngine < 0) {
    for (auto& engine: Engines) {
      if (setting == 0)
        engine->SetStarter(false);
      else
        engine->SetStarter(true);
    }
  } else {
    if (setting == 0)
      Engines[ActiveEngine]->SetStarter(false);
    else
      Engines[ActiveEngine]->SetStarter(true);
  }
}

//%%%%%%%%%%%%%%%%%%%%%%%%%%%%%%%%%%%%%%%%%%%%%%%%%%%%%%%%%%%%%%%%%%%%%%%%%%%%%%

int FGPropulsion::GetStarter(void) const
{
  if (ActiveEngine < 0) {
    bool starter = true;

    for (auto& engine: Engines)
      starter &= engine->GetStarter();

    return starter ? 1 : 0;
  } else
    return Engines[ActiveEngine]->GetStarter() ? 1: 0;
}

//%%%%%%%%%%%%%%%%%%%%%%%%%%%%%%%%%%%%%%%%%%%%%%%%%%%%%%%%%%%%%%%%%%%%%%%%%%%%%%

void FGPropulsion::SetCutoff(int setting)
{
  bool bsetting = setting == 0 ? false : true;

  if (ActiveEngine < 0) {
    for (auto& engine: Engines) {
      switch (engine->GetType()) {
        case FGEngine::etTurbine:
          static_pointer_cast<FGTurbine>(engine)->SetCutoff(bsetting);
          break;
        case FGEngine::etTurboprop:
          static_pointer_cast<FGTurboProp>(engine)->SetCutoff(bsetting);
          break;
        default:
          break;
      }
    }
  } else {
    auto engine = Engines[ActiveEngine];
    switch (engine->GetType()) {
      case FGEngine::etTurbine:
        static_pointer_cast<FGTurbine>(engine)->SetCutoff(bsetting);
        break;
      case FGEngine::etTurboprop:
        static_pointer_cast<FGTurboProp>(engine)->SetCutoff(bsetting);
        break;
      default:
        break;
    }
  }
}

//%%%%%%%%%%%%%%%%%%%%%%%%%%%%%%%%%%%%%%%%%%%%%%%%%%%%%%%%%%%%%%%%%%%%%%%%%%%%%%

int FGPropulsion::GetCutoff(void) const
{
  if (ActiveEngine < 0) {
    bool cutoff = true;

    for (auto& engine: Engines) {
      switch (engine->GetType()) {
      case FGEngine::etTurbine:
        cutoff &= static_pointer_cast<FGTurbine>(engine)->GetCutoff();
        break;
      case FGEngine::etTurboprop:
        cutoff &= static_pointer_cast<FGTurboProp>(engine)->GetCutoff();
        break;
      default:
        return -1;
      }
    }

    return cutoff ? 1 : 0;
  } else {
    auto engine = Engines[ActiveEngine];
    switch (engine->GetType()) {
    case FGEngine::etTurbine:
      return static_pointer_cast<FGTurbine>(engine)->GetCutoff() ? 1 : 0;
    case FGEngine::etTurboprop:
      return static_pointer_cast<FGTurboProp>(engine)->GetCutoff() ? 1 : 0;
    default:
      break;
    }
  }

  return -1;
}

//%%%%%%%%%%%%%%%%%%%%%%%%%%%%%%%%%%%%%%%%%%%%%%%%%%%%%%%%%%%%%%%%%%%%%%%%%%%%%%

void FGPropulsion::SetActiveEngine(int engine)
{
  if (engine >= (int)Engines.size() || engine < 0)
    ActiveEngine = -1;
  else
    ActiveEngine = engine;
}

//%%%%%%%%%%%%%%%%%%%%%%%%%%%%%%%%%%%%%%%%%%%%%%%%%%%%%%%%%%%%%%%%%%%%%%%%%%%%%%

double FGPropulsion::Transfer(int source, int target, double amount)
{
 double shortage, overage;

  if (source == -1) {
     shortage = 0.0;
  } else {
     shortage = Tanks[source]->Drain(amount);
  }
  if (target == -1) {
     overage = 0.0;
  } else {
     overage = Tanks[target]->Fill(amount - shortage);
  }
  return overage;
}

//%%%%%%%%%%%%%%%%%%%%%%%%%%%%%%%%%%%%%%%%%%%%%%%%%%%%%%%%%%%%%%%%%%%%%%%%%%%%%%

void FGPropulsion::DoRefuel(double time_slice)
{
  double fillrate = RefuelRate / 60.0 * time_slice;
  int TanksNotFull = 0;

  for (const auto& tank: Tanks) {
    if (tank->GetPctFull() < 99.99) ++TanksNotFull;
  }

  // adds fuel equally to all tanks that are not full
  if (TanksNotFull) {
    for (unsigned int i=0; i<Tanks.size(); i++) {
      if (Tanks[i]->GetPctFull() < 99.99)
          Transfer(-1, i, fillrate/TanksNotFull);
    }
  }
}

//%%%%%%%%%%%%%%%%%%%%%%%%%%%%%%%%%%%%%%%%%%%%%%%%%%%%%%%%%%%%%%%%%%%%%%%%%%%%%%

void FGPropulsion::DumpFuel(double time_slice)
{
  int TanksDumping = 0;

  for (const auto& tank: Tanks) {
    if (tank->GetContents() > tank->GetStandpipe()) ++TanksDumping;
  }

  if (TanksDumping == 0) return;

  double dump_rate_per_tank = DumpRate / 60.0 * time_slice / TanksDumping;

  for (unsigned int i=0; i<Tanks.size(); i++) {
    if (Tanks[i]->GetContents() > Tanks[i]->GetStandpipe()) {
      Transfer(i, -1, dump_rate_per_tank);
    }
  }
}

//%%%%%%%%%%%%%%%%%%%%%%%%%%%%%%%%%%%%%%%%%%%%%%%%%%%%%%%%%%%%%%%%%%%%%%%%%%%%%%

void FGPropulsion::SetFuelFreeze(bool f)
{
  FuelFreeze = f;
  for (auto& engine: Engines) engine->SetFuelFreeze(f);
}

//%%%%%%%%%%%%%%%%%%%%%%%%%%%%%%%%%%%%%%%%%%%%%%%%%%%%%%%%%%%%%%%%%%%%%%%%%%%%%%

void FGPropulsion::bind(void)
{
  typedef int (FGPropulsion::*iPMF)(void) const;
  typedef bool (FGPropulsion::*bPMF)(void) const;
  bool HavePistonEngine = false;
  bool HaveTurboEngine = false;

  for (const auto& engine: Engines) {
    if (!HavePistonEngine && engine->GetType() == FGEngine::etPiston) HavePistonEngine = true;
    if (!HaveTurboEngine && engine->GetType() == FGEngine::etTurbine) HaveTurboEngine = true;
    if (!HaveTurboEngine && engine->GetType() == FGEngine::etTurboprop) HaveTurboEngine = true;
  }

  PropertyManager->Tie("propulsion/set-running", this, (iPMF)nullptr, &FGPropulsion::InitRunning);
  if (HaveTurboEngine) {
    PropertyManager->Tie("propulsion/starter_cmd", this, &FGPropulsion::GetStarter, &FGPropulsion::SetStarter);
    PropertyManager->Tie("propulsion/cutoff_cmd", this,  &FGPropulsion::GetCutoff, &FGPropulsion::SetCutoff);
  }

  if (HavePistonEngine) {
    PropertyManager->Tie("propulsion/starter_cmd", this, &FGPropulsion::GetStarter, &FGPropulsion::SetStarter);
    PropertyManager->Tie("propulsion/magneto_cmd", this, (iPMF)nullptr, &FGPropulsion::SetMagnetos);
  }

  PropertyManager->Tie("propulsion/active_engine", this, &FGPropulsion::GetActiveEngine,
                        &FGPropulsion::SetActiveEngine);
  PropertyManager->Tie("forces/fbx-prop-lbs", this, eX, &FGPropulsion::GetForces);
  PropertyManager->Tie("forces/fby-prop-lbs", this, eY, &FGPropulsion::GetForces);
  PropertyManager->Tie("forces/fbz-prop-lbs", this, eZ, &FGPropulsion::GetForces);
  PropertyManager->Tie("moments/l-prop-lbsft", this, eX, &FGPropulsion::GetMoments);
  PropertyManager->Tie("moments/m-prop-lbsft", this, eY, &FGPropulsion::GetMoments);
  PropertyManager->Tie("moments/n-prop-lbsft", this, eZ, &FGPropulsion::GetMoments);
  PropertyManager->Tie("propulsion/total-fuel-lbs", &TotalFuelQuantity);
  PropertyManager->Tie("propulsion/total-oxidizer-lbs", &TotalOxidizerQuantity);
  PropertyManager->Tie("propulsion/refuel", &refuel);
  PropertyManager->Tie("propulsion/fuel_dump", &dump);
  PropertyManager->Tie("propulsion/fuel_freeze", this, (bPMF)nullptr, &FGPropulsion::SetFuelFreeze);
}

//%%%%%%%%%%%%%%%%%%%%%%%%%%%%%%%%%%%%%%%%%%%%%%%%%%%%%%%%%%%%%%%%%%%%%%%%%%%%%%
//    The bitmasked value choices are as follows:
//    unset: In this case (the default) JSBSim would only print
//       out the normally expected messages, essentially echoing
//       the config files as they are read. If the environment
//       variable is not set, debug_lvl is set to 1 internally
//    0: This requests JSBSim not to output any messages
//       whatsoever.
//    1: This value explicity requests the normal JSBSim
//       startup messages
//    2: This value asks for a message to be printed out when
//       a class is instantiated
//    4: When this value is set, a message is displayed when a
//       FGModel object executes its Run() method
//    8: When this value is set, various runtime state variables
//       are printed out periodically
//    16: When set various parameters are sanity checked and
//       a message is printed out when they go out of bounds

void FGPropulsion::Debug(int from)
{
  if (debug_lvl <= 0) return;

  if (debug_lvl & 1) { // Standard console startup message output
    if (from == 2) { // Loader
      cout << endl << "  Propulsion:" << endl;
    }
  }
  if (debug_lvl & 2 ) { // Instantiation/Destruction notification
    if (from == 0) cout << "Instantiated: FGPropulsion" << endl;
    if (from == 1) cout << "Destroyed:    FGPropulsion" << endl;
  }
  if (debug_lvl & 4 ) { // Run() method entry print for FGModel-derived objects
  }
  if (debug_lvl & 8 ) { // Runtime state variables
  }
  if (debug_lvl & 16) { // Sanity checking
  }
  if (debug_lvl & 64) {
    if (from == 0) { // Constructor
    }
  }
}
}<|MERGE_RESOLUTION|>--- conflicted
+++ resolved
@@ -444,21 +444,6 @@
 
 SGPath FGPropulsion::FindFullPathName(const SGPath& path) const
 {
-<<<<<<< HEAD
-  if (!ReadingEngine) return FGModel::FindFullPathName(path);
-
-  SGPath name{};
-
-  if (!path.dir().empty()) {
-    name = CheckPathName(FDMExec->GetFullAircraftPath(),
-                         path);
-  } else {
-    name = CheckPathName(FDMExec->GetFullAircraftPath()/string("Engines"),
-                         path);
-  }
-
-  if (!name.isNull()) return name;
-=======
   SGPath name = FGModel::FindFullPathName(path);
   if (!ReadingEngine && !name.isNull()) return name;
 
@@ -472,11 +457,20 @@
   const array<string, 4> dir_names = {"Engines", "engines", "Engine", "engine"};
 #endif
 
-  for(const string& dir_name: dir_names) {
-    name = CheckPathName(FDMExec->GetFullAircraftPath()/dir_name, path);
+  if (!path.dir().empty()) {
+    name = CheckPathName(FDMExec->GetFullAircraftPath(),
+                         path);
+
     if (!name.isNull()) return name;
-  }
->>>>>>> bd699316
+
+  } else {
+    for(const string& dir_name: dir_names) {
+      name = CheckPathName(FDMExec->GetFullAircraftPath()/dir_name,
+                           path);
+
+      if (!name.isNull()) return name;
+    }
+  }
 
   return CheckPathName(FDMExec->GetEnginePath(), path);
 }
