/*%%%%%%%%%%%%%%%%%%%%%%%%%%%%%%%%%%%%%%%%%%%%%%%%%%%%%%%%%%%%%%%%%%%%%%%%%%%%%%

 Header:       FGInitialCondition.h
 Author:       Tony Peden
 Date started: 7/1/99

 ------------- Copyright (C) 1999  Anthony K. Peden (apeden@earthlink.net) -------------

 This program is free software; you can redistribute it and/or modify it under
 the terms of the GNU Lesser General Public License as published by the Free Software
 Foundation; either version 2 of the License, or (at your option) any later
 version.

 This program is distributed in the hope that it will be useful, but WITHOUT
 ANY WARRANTY; without even the implied warranty of MERCHANTABILITY or FITNESS
 FOR A PARTICULAR PURPOSE.  See the GNU Lesser General Public License for more
 details.

 You should have received a copy of the GNU Lesser General Public License along with
 this program; if not, write to the Free Software Foundation, Inc., 59 Temple
 Place - Suite 330, Boston, MA  02111-1307, USA.

 Further information about the GNU Lesser General Public License can also be found on
 the world wide web at http://www.gnu.org.

 HISTORY
--------------------------------------------------------------------------------
7/1/99   TP   Created

FUNCTIONAL DESCRIPTION
--------------------------------------------------------------------------------

The purpose of this class is to take a set of initial conditions and provide
a kinematically consistent set of body axis velocity components, euler
angles, and altitude.  This class does not attempt to trim the model i.e.
the sim will most likely start in a very dynamic state (unless, of course,
you have chosen your IC's wisely) even after setting it up with this class.

%%%%%%%%%%%%%%%%%%%%%%%%%%%%%%%%%%%%%%%%%%%%%%%%%%%%%%%%%%%%%%%%%%%%%%%%%%%%%%%%
SENTRY
%%%%%%%%%%%%%%%%%%%%%%%%%%%%%%%%%%%%%%%%%%%%%%%%%%%%%%%%%%%%%%%%%%%%%%%%%%%%%%*/

#ifndef FGINITIALCONDITION_H
#define FGINITIALCONDITION_H

/*%%%%%%%%%%%%%%%%%%%%%%%%%%%%%%%%%%%%%%%%%%%%%%%%%%%%%%%%%%%%%%%%%%%%%%%%%%%%%%
INCLUDES
%%%%%%%%%%%%%%%%%%%%%%%%%%%%%%%%%%%%%%%%%%%%%%%%%%%%%%%%%%%%%%%%%%%%%%%%%%%%%%*/

#include "math/FGLocation.h"
#include "math/FGQuaternion.h"
#include "simgear/misc/sg_path.hxx"

/*%%%%%%%%%%%%%%%%%%%%%%%%%%%%%%%%%%%%%%%%%%%%%%%%%%%%%%%%%%%%%%%%%%%%%%%%%%%%%%
FORWARD DECLARATIONS
%%%%%%%%%%%%%%%%%%%%%%%%%%%%%%%%%%%%%%%%%%%%%%%%%%%%%%%%%%%%%%%%%%%%%%%%%%%%%%*/

namespace JSBSim {

class FGFDMExec;
class FGMatrix33;
class FGColumnVector3;
class FGAtmosphere;
class FGAircraft;
class FGPropertyManager;
class Element;

typedef enum { setvt, setvc, setve, setmach, setuvw, setned, setvg } speedset;
typedef enum { setasl, setagl } altitudeset;
typedef enum { setgeoc, setgeod } latitudeset;

/*%%%%%%%%%%%%%%%%%%%%%%%%%%%%%%%%%%%%%%%%%%%%%%%%%%%%%%%%%%%%%%%%%%%%%%%%%%%%%%
CLASS DOCUMENTATION
%%%%%%%%%%%%%%%%%%%%%%%%%%%%%%%%%%%%%%%%%%%%%%%%%%%%%%%%%%%%%%%%%%%%%%%%%%%%%%*/

/** Initializes the simulation run.
    Takes a set of initial conditions (IC) and provide a kinematically consistent set
    of body axis velocity components, euler angles, and altitude.  This class
    does not attempt to trim the model i.e. the sim will most likely start in a
    very dynamic state (unless, of course, you have chosen your IC's wisely, or
    started on the ground) even after setting it up with this class.

   <h3>Usage Notes</h3>

   With a valid object of FGFDMExec and an aircraft model loaded:

   @code
   FGInitialCondition* fgic = FDMExec->GetIC();

   // Reset the initial conditions and set VCAS and altitude
   fgic->InitializeIC();
   fgic->SetVcalibratedKtsIC(vcas);
   fgic->SetAltitudeAGLFtIC(altitude);

   // directly into Run
   FDMExec->GetPropagate()->SetInitialState(fgic);
   delete fgic;
   FDMExec->Run();

   //or to loop the sim w/o integrating
   FDMExec->RunIC();
   @endcode

   Alternatively, you can load initial conditions from an XML file:

   @code
   FGInitialCondition* fgic = FDMExec->GetIC();
   fgic->Load(IC_file);
   @endcode

   <h3>Speed</h3>

   Since vc, ve, vt, and mach all represent speed, the remaining
   three are recalculated each time one of them is set (using the
   current altitude).  The most recent speed set is remembered so
   that if and when altitude is reset, the last set speed is used
   to recalculate the remaining three. Setting any of the body
   components forces a recalculation of vt and vt then becomes the
   most recent speed set.

   <h3>Alpha,Gamma, and Theta</h3>

   This class assumes that it will be used to set up the sim for a
   steady, zero pitch rate condition. Since any two of those angles
   specifies the third gamma (flight path angle) is favored when setting
   alpha and theta and alpha is favored when setting gamma. i.e.

   - set alpha : recalculate theta using gamma as currently set
   - set theta : recalculate alpha using gamma as currently set
   - set gamma : recalculate theta using alpha as currently set

   The idea being that gamma is most interesting to pilots (since it
   is indicative of climb rate).

   Setting climb rate is, for the purpose of this discussion,
   considered equivalent to setting gamma.

   These are the items that can be set in an initialization file:

   - ubody (velocity, ft/sec)
   - vbody (velocity, ft/sec)
   - wbody (velocity, ft/sec)
   - vnorth (velocity, ft/sec)
   - veast (velocity, ft/sec)
   - vdown (velocity, ft/sec)
   - latitude (position, degrees)
   - longitude (position, degrees)
   - phi (orientation, degrees)
   - theta (orientation, degrees)
   - psi (orientation, degrees)
   - alpha (angle, degrees)
   - beta (angle, degrees)
   - gamma (angle, degrees)
   - roc (vertical velocity, ft/sec)
   - elevation (local terrain elevation, ft)
   - altitude (altitude AGL, ft)
   - altitudeAGL (altitude AGL, ft)
   - altitudeMSL (altitude MSL, ft)
   - winddir (wind from-angle, degrees)
   - vwind (magnitude wind speed, ft/sec)
   - hwind (headwind speed, knots)
   - xwind (crosswind speed, knots)
   - vc (calibrated airspeed, ft/sec)
   - mach (mach)
   - vground (ground speed, ft/sec)
<<<<<<< HEAD
   - running (-1 for all engines, 0 for no engines, 1 ... n for specific engines)
   - trim (0 for no trim, 1 for ground trim, 'Longitudinal', 'Full', 'Ground', 'Pullup', 'Custom', 'Turn')
=======
   - running (-1 for all engines, 0 ... n-1 for specific engines)
   - trim (0 for no trim, 1 for ground trim)
>>>>>>> d5fefe82

   <h3>Properties</h3>
   @property ic/vc-kts (read/write) Calibrated airspeed initial condition in knots
   @property ic/ve-kts (read/write) Knots equivalent airspeed initial condition
   @property ic/vg-kts (read/write) Ground speed initial condition in knots
   @property ic/vt-kts (read/write) True airspeed initial condition in knots
   @property ic/mach (read/write) Mach initial condition
   @property ic/roc-fpm (read/write) Rate of climb initial condition in feet/minute
   @property ic/gamma-deg (read/write) Flightpath angle initial condition in degrees
   @property ic/alpha-deg (read/write) Angle of attack initial condition in degrees
   @property ic/beta-deg (read/write) Angle of sideslip initial condition in degrees
   @property ic/theta-deg (read/write) Pitch angle initial condition in degrees
   @property ic/phi-deg (read/write) Roll angle initial condition in degrees
   @property ic/psi-true-deg (read/write) Heading angle initial condition in degrees
   @property ic/lat-gc-deg (read/write) Latitude initial condition in degrees
   @property ic/long-gc-deg (read/write) Longitude initial condition in degrees
   @property ic/h-sl-ft (read/write) Height above sea level initial condition in feet
   @property ic/h-agl-ft (read/write) Height above ground level initial condition in feet
   @property ic/sea-level-radius-ft (read/write) Radius of planet at sea level in feet
   @property ic/terrain-elevation-ft (read/write) Terrain elevation above sea level in feet
   @property ic/vg-fps (read/write) Ground speed initial condition in feet/second
   @property ic/vt-fps (read/write) True airspeed initial condition in feet/second
   @property ic/vw-bx-fps (read/write) Wind velocity initial condition in Body X frame in feet/second
   @property ic/vw-by-fps (read/write) Wind velocity initial condition in Body Y frame in feet/second
   @property ic/vw-bz-fps (read/write) Wind velocity initial condition in Body Z frame in feet/second
   @property ic/vw-north-fps (read/write) Wind northward velocity initial condition in feet/second
   @property ic/vw-east-fps (read/write) Wind eastward velocity initial condition in feet/second
   @property ic/vw-down-fps (read/write) Wind downward velocity initial condition in feet/second
   @property ic/vw-mag-fps (read/write) Wind velocity magnitude initial condition in feet/sec.
   @property ic/vw-dir-deg (read/write) Wind direction initial condition, in degrees from north
   @property ic/roc-fps (read/write) Rate of climb initial condition, in feet/second
   @property ic/u-fps (read/write) Body frame x-axis velocity initial condition in feet/second
   @property ic/v-fps (read/write) Body frame y-axis velocity initial condition in feet/second
   @property ic/w-fps (read/write) Body frame z-axis velocity initial condition in feet/second
   @property ic/vn-fps (read/write) Local frame x-axis (north) velocity initial condition in feet/second
   @property ic/ve-fps (read/write) Local frame y-axis (east) velocity initial condition in feet/second
   @property ic/vd-fps (read/write) Local frame z-axis (down) velocity initial condition in feet/second
   @property ic/gamma-rad (read/write) Flight path angle initial condition in radians
   @property ic/alpha-rad (read/write) Angle of attack initial condition in radians
   @property ic/theta-rad (read/write) Pitch angle initial condition in radians
   @property ic/beta-rad (read/write) Angle of sideslip initial condition in radians
   @property ic/phi-rad (read/write) Roll angle initial condition in radians
   @property ic/psi-true-rad (read/write) Heading angle initial condition in radians
   @property ic/lat-gc-rad (read/write) Geocentric latitude initial condition in radians
   @property ic/long-gc-rad (read/write) Longitude initial condition in radians
   @property ic/p-rad_sec (read/write) Roll rate initial condition in radians/second
   @property ic/q-rad_sec (read/write) Pitch rate initial condition in radians/second
   @property ic/r-rad_sec (read/write) Yaw rate initial condition in radians/second

   @author Tony Peden
*/

/*%%%%%%%%%%%%%%%%%%%%%%%%%%%%%%%%%%%%%%%%%%%%%%%%%%%%%%%%%%%%%%%%%%%%%%%%%%%%%%
CLASS DECLARATION
%%%%%%%%%%%%%%%%%%%%%%%%%%%%%%%%%%%%%%%%%%%%%%%%%%%%%%%%%%%%%%%%%%%%%%%%%%%%%%*/

class FGInitialCondition : public FGJSBBase
{
public:
  /// Constructor
  FGInitialCondition(FGFDMExec *fdmex);
  /// Destructor
  ~FGInitialCondition();

  /** Set calibrated airspeed initial condition in knots.
      @param vc Calibrated airspeed in knots  */
  void SetVcalibratedKtsIC(double vc);

  /** Set equivalent airspeed initial condition in knots.
      @param ve Equivalent airspeed in knots  */
  void SetVequivalentKtsIC(double ve);

  /** Set true airspeed initial condition in knots.
      @param vtrue True airspeed in knots  */
  void SetVtrueKtsIC(double vtrue) { SetVtrueFpsIC(vtrue*ktstofps); }

  /** Set ground speed initial condition in knots.
      @param vg Ground speed in knots  */
  void SetVgroundKtsIC(double vg) { SetVgroundFpsIC(vg*ktstofps); }

  /** Set mach initial condition.
      @param mach Mach number  */
  void SetMachIC(double mach);

  /** Sets angle of attack initial condition in degrees.
      @param a Alpha in degrees */
  void SetAlphaDegIC(double a) { SetAlphaRadIC(a*degtorad); }

  /** Sets angle of sideslip initial condition in degrees.
      @param B Beta in degrees */
  void SetBetaDegIC(double b) { SetBetaRadIC(b*degtorad);}

  /** Sets pitch angle initial condition in degrees.
      @param theta Theta (pitch) angle in degrees */
  void SetThetaDegIC(double theta) { SetThetaRadIC(theta*degtorad); }

  /** Resets the IC data structure to new values
      @param u, v, w, ... **/
  void ResetIC(double u0, double v0, double w0, double p0, double q0, double r0,
               double alpha0, double beta0, double phi0, double theta0, double psi0,
               double latitudeRad0, double longitudeRad0, double altitudeAGL0,
               double gamma0);

  /** Sets the roll angle initial condition in degrees.
      @param phi roll angle in degrees */
  void SetPhiDegIC(double phi)  { SetPhiRadIC(phi*degtorad);}

  /** Sets the heading angle initial condition in degrees.
      @param psi Heading angle in degrees */
  void SetPsiDegIC(double psi){ SetPsiRadIC(psi*degtorad); }

  /** Sets the climb rate initial condition in feet/minute.
      @param roc Rate of Climb in feet/minute  */
  void SetClimbRateFpmIC(double roc) { SetClimbRateFpsIC(roc/60.0); }

  /** Sets the flight path angle initial condition in degrees.
      @param gamma Flight path angle in degrees  */
  void SetFlightPathAngleDegIC(double gamma)
  { SetClimbRateFpsIC(vt*sin(gamma*degtorad)); }

  /** Sets the altitude above sea level initial condition in feet.
      @param altitudeASL Altitude above sea level in feet */
  void SetAltitudeASLFtIC(double altitudeASL);

  /** Sets the initial Altitude above ground level.
      @param agl Altitude above ground level in feet */
  void SetAltitudeAGLFtIC(double agl);

  /** Sets the initial sea level radius from planet center
      @param sl_rad sea level radius in feet */
  void SetSeaLevelRadiusFtIC(double slr);

  /** Sets the initial terrain elevation.
      @param elev Initial terrain elevation in feet */
  void SetTerrainElevationFtIC(double elev);

  /** Sets the initial latitude.
      @param lat Initial latitude in degrees */
  void SetLatitudeDegIC(double lat) { SetLatitudeRadIC(lat*degtorad); }

  /** Sets the initial geodetic latitude.
      This method modifies the geodetic altitude in order to keep the altitude
      above sea level unchanged.
      @param glat Initial geodetic latitude in degrees */
  void SetGeodLatitudeDegIC(double glat)
  { SetGeodLatitudeRadIC(glat*degtorad); }

  /** Sets the initial longitude.
      @param lon Initial longitude in degrees */
  void SetLongitudeDegIC(double lon) { SetLongitudeRadIC(lon*degtorad); }

  /** Gets the initial calibrated airspeed.
      @return Initial calibrated airspeed in knots */
  double GetVcalibratedKtsIC(void) const;

  /** Gets the initial equivalent airspeed.
      @return Initial equivalent airspeed in knots */
  double GetVequivalentKtsIC(void) const;

  /** Gets the initial ground speed.
      @return Initial ground speed in knots */
  double GetVgroundKtsIC(void) const { return GetVgroundFpsIC() * fpstokts; }

  /** Gets the initial true velocity.
      @return Initial true airspeed in knots. */
  double GetVtrueKtsIC(void) const { return vt*fpstokts; }

  /** Gets the initial mach.
      @return Initial mach number */
  double GetMachIC(void) const;

  /** Gets the initial climb rate.
      @return Initial climb rate in feet/minute */
  double GetClimbRateFpmIC(void) const
  { return GetClimbRateFpsIC()*60; }

  /** Gets the initial flight path angle.
      @return Initial flight path angle in degrees */
  double GetFlightPathAngleDegIC(void) const
  { return GetFlightPathAngleRadIC()*radtodeg; }

  /** Gets the initial angle of attack.
      @return Initial alpha in degrees */
  double GetAlphaDegIC(void) const { return alpha*radtodeg; }

  /** Gets the initial sideslip angle.
      @return Initial beta in degrees */
  double GetBetaDegIC(void) const  { return beta*radtodeg; }

  /** Gets the initial pitch angle.
      @return Initial pitch angle in degrees */
  double GetThetaDegIC(void) const { return orientation.GetEulerDeg(eTht); }

  /** Gets the initial roll angle.
      @return Initial phi in degrees */
  double GetPhiDegIC(void) const { return orientation.GetEulerDeg(ePhi); }

  /** Gets the initial heading angle.
      @return Initial psi in degrees */
  double GetPsiDegIC(void) const { return orientation.GetEulerDeg(ePsi); }

  /** Gets the initial latitude.
      @return Initial geocentric latitude in degrees */
  double GetLatitudeDegIC(void) const { return position.GetLatitudeDeg(); }

  /** Gets the initial geodetic latitude.
      @return Initial geodetic latitude in degrees */
  double GetGeodLatitudeDegIC(void) const
  { return position.GetGeodLatitudeDeg(); }

  /** Gets the initial longitude.
      @return Initial longitude in degrees */
  double GetLongitudeDegIC(void) const { return position.GetLongitudeDeg(); }

  /** Gets the initial altitude above sea level.
      @return Initial altitude in feet. */
  double GetAltitudeASLFtIC(void) const { return position.GetAltitudeASL(); }

  /** Gets the initial altitude above ground level.
      @return Initial altitude AGL in feet */
  double GetAltitudeAGLFtIC(void) const;

  /** Gets the initial terrain elevation.
      @return Initial terrain elevation in feet */
  double GetTerrainElevationFtIC(void) const;

  /** Sets the initial ground speed.
      @param vg Initial ground speed in feet/second */
  void SetVgroundFpsIC(double vg);

  /** Sets the initial true airspeed.
      @param vt Initial true airspeed in feet/second */
  void SetVtrueFpsIC(double vt);

  /** Sets the initial body axis X velocity.
      @param ubody Initial X velocity in feet/second */
  void SetUBodyFpsIC(double ubody) { SetBodyVelFpsIC(eU, ubody); }

  /** Sets the initial body axis Y velocity.
      @param vbody Initial Y velocity in feet/second */
  void SetVBodyFpsIC(double vbody) { SetBodyVelFpsIC(eV, vbody); }

  /** Sets the initial body axis Z velocity.
      @param wbody Initial Z velocity in feet/second */
  void SetWBodyFpsIC(double wbody) { SetBodyVelFpsIC(eW, wbody); }

  /** Sets the initial local axis north velocity.
      @param vn Initial north velocity in feet/second */
  void SetVNorthFpsIC(double vn) { SetNEDVelFpsIC(eU, vn); }

  /** Sets the initial local axis east velocity.
      @param ve Initial east velocity in feet/second */
  void SetVEastFpsIC(double ve) { SetNEDVelFpsIC(eV, ve); }

  /** Sets the initial local axis down velocity.
      @param vd Initial down velocity in feet/second */
  void SetVDownFpsIC(double vd) { SetNEDVelFpsIC(eW, vd); }

  /** Sets the initial body axis roll rate.
      @param P Initial roll rate in radians/second */
  void SetPRadpsIC(double P)  { vPQR_body(eP) = P; }

  /** Sets the initial body axis pitch rate.
      @param Q Initial pitch rate in radians/second */
  void SetQRadpsIC(double Q) { vPQR_body(eQ) = Q; }

  /** Sets the initial body axis yaw rate.
      @param R initial yaw rate in radians/second */
  void SetRRadpsIC(double R) { vPQR_body(eR) = R; }

  /** Sets the initial wind velocity.
      @param wN Initial wind velocity in local north direction, feet/second
      @param wE Initial wind velocity in local east direction, feet/second
      @param wD Initial wind velocity in local down direction, feet/second   */
  void SetWindNEDFpsIC(double wN, double wE, double wD);

  /** Sets the initial total wind speed.
      @param mag Initial wind velocity magnitude in knots */
  void SetWindMagKtsIC(double mag);

  /** Sets the initial wind direction.
      @param dir Initial direction wind is coming from in degrees */
  void SetWindDirDegIC(double dir);

  /** Sets the initial headwind velocity.
      @param head Initial headwind speed in knots */
  void SetHeadWindKtsIC(double head);

  /** Sets the initial crosswind speed.
      @param cross Initial crosswind speed, positive from left to right */
  void SetCrossWindKtsIC(double cross);

  /** Sets the initial wind downward speed.
      @param wD Initial downward wind speed in knots*/
  void SetWindDownKtsIC(double wD);

  /** Sets the initial climb rate.
      @param roc Initial Rate of climb in feet/second */
  void SetClimbRateFpsIC(double roc);

  /** Gets the initial ground velocity.
      @return Initial ground velocity in feet/second */
  double GetVgroundFpsIC(void) const  { return vUVW_NED.Magnitude(eU, eV); }

  /** Gets the initial true velocity.
      @return Initial true velocity in feet/second */
  double GetVtrueFpsIC(void) const { return vt; }

  /** Gets the initial body axis X wind velocity.
      @return Initial body axis X wind velocity in feet/second */
  double GetWindUFpsIC(void) const { return GetBodyWindFpsIC(eU); }

  /** Gets the initial body axis Y wind velocity.
      @return Initial body axis Y wind velocity in feet/second */
  double GetWindVFpsIC(void) const { return GetBodyWindFpsIC(eV); }

  /** Gets the initial body axis Z wind velocity.
      @return Initial body axis Z wind velocity in feet/second */
  double GetWindWFpsIC(void) const { return GetBodyWindFpsIC(eW); }

  /** Gets the initial wind velocity in the NED local frame
      @return Initial wind velocity in NED frame in feet/second */
  const FGColumnVector3 GetWindNEDFpsIC(void) const {
    const FGMatrix33& Tb2l = orientation.GetTInv();
    FGColumnVector3 _vt_NED = Tb2l * Tw2b * FGColumnVector3(vt, 0., 0.);
    return _vt_NED - vUVW_NED;
  }

  /** Gets the initial wind velocity in local frame.
      @return Initial wind velocity toward north in feet/second */
  double GetWindNFpsIC(void) const { return GetNEDWindFpsIC(eX); }

  /** Gets the initial wind velocity in local frame.
      @return Initial wind velocity eastwards in feet/second */
  double GetWindEFpsIC(void) const { return GetNEDWindFpsIC(eY); }

  /** Gets the initial wind velocity in local frame.
      @return Initial wind velocity downwards in feet/second */
  double GetWindDFpsIC(void) const { return GetNEDWindFpsIC(eZ); }

  /** Gets the initial total wind velocity in feet/sec.
      @return Initial wind velocity in feet/second */
  double GetWindFpsIC(void)  const;

  /** Gets the initial wind direction.
      @return Initial wind direction in feet/second */
  double GetWindDirDegIC(void) const;

  /** Gets the initial climb rate.
      @return Initial rate of climb in feet/second */
  double GetClimbRateFpsIC(void) const
  {
    const FGMatrix33& Tb2l = orientation.GetTInv();
    FGColumnVector3 _vt_NED = Tb2l * Tw2b * FGColumnVector3(vt, 0., 0.);
    return _vt_NED(eW);
  }

  /** Gets the initial body velocity
      @return Initial body velocity in feet/second. */
  const FGColumnVector3 GetUVWFpsIC(void) const {
    const FGMatrix33& Tl2b = orientation.GetT();
    return Tl2b * vUVW_NED;
  }

  /** Gets the initial body axis X velocity.
      @return Initial body axis X velocity in feet/second. */
  double GetUBodyFpsIC(void) const { return GetBodyVelFpsIC(eU); }

  /** Gets the initial body axis Y velocity.
      @return Initial body axis Y velocity in feet/second. */
  double GetVBodyFpsIC(void) const { return GetBodyVelFpsIC(eV); }

  /** Gets the initial body axis Z velocity.
      @return Initial body axis Z velocity in feet/second. */
  double GetWBodyFpsIC(void) const { return GetBodyVelFpsIC(eW); }

  /** Gets the initial local frame X (North) velocity.
      @return Initial local frame X (North) axis velocity in feet/second. */
  double GetVNorthFpsIC(void) const { return vUVW_NED(eU); }

  /** Gets the initial local frame Y (East) velocity.
      @return Initial local frame Y (East) axis velocity in feet/second. */
  double GetVEastFpsIC(void) const { return vUVW_NED(eV); }

  /** Gets the initial local frame Z (Down) velocity.
      @return Initial local frame Z (Down) axis velocity in feet/second. */
  double GetVDownFpsIC(void) const { return vUVW_NED(eW); }

  /** Gets the initial body rotation rate
      @return Initial body rotation rate in radians/second */
  const FGColumnVector3 GetPQRRadpsIC(void) const { return vPQR_body; }

  /** Gets the initial body axis roll rate.
      @return Initial body axis roll rate in radians/second */
  double GetPRadpsIC() const { return vPQR_body(eP); }

  /** Gets the initial body axis pitch rate.
      @return Initial body axis pitch rate in radians/second */
  double GetQRadpsIC() const { return vPQR_body(eQ); }

  /** Gets the initial body axis yaw rate.
      @return Initial body axis yaw rate in radians/second */
  double GetRRadpsIC() const { return vPQR_body(eR); }

  /** Sets the initial flight path angle.
      @param gamma Initial flight path angle in radians */
  void SetFlightPathAngleRadIC(double gamma)
  { SetClimbRateFpsIC(vt*sin(gamma)); }

  /** Sets the initial angle of attack.
      @param alpha Initial angle of attack in radians */
  void SetAlphaRadIC(double alpha);

  /** Sets the initial sideslip angle.
      @param beta Initial angle of sideslip in radians. */
  void SetBetaRadIC(double beta);

  /** Sets the initial roll angle.
      @param phi Initial roll angle in radians */
  void SetPhiRadIC(double phi) { SetEulerAngleRadIC(ePhi, phi); }

  /** Sets the initial pitch angle.
      @param theta Initial pitch angle in radians */
  void SetThetaRadIC(double theta) { SetEulerAngleRadIC(eTht, theta); }

  /** Sets the initial heading angle.
      @param psi Initial heading angle in radians */
  void SetPsiRadIC(double psi) { SetEulerAngleRadIC(ePsi, psi); }

  /** Sets the initial latitude.
      @param lat Initial latitude in radians */
  void SetLatitudeRadIC(double lat);

  /** Sets the initial geodetic latitude.
      This method modifies the geodetic altitude in order to keep the altitude
      above sea level unchanged.
      @param glat Initial geodetic latitude in radians */
  void SetGeodLatitudeRadIC(double glat);

  /** Sets the initial longitude.
      @param lon Initial longitude in radians */
  void SetLongitudeRadIC(double lon);

  /** Sets the target normal load factor.
      @param nlf Normal load factor*/
  void SetTargetNlfIC(double nlf) { targetNlfIC=nlf; }

  /** Gets the initial flight path angle.
      If total velocity is zero, this function returns zero.
      @return Initial flight path angle in radians */
  double GetFlightPathAngleRadIC(void) const
  { return (vt == 0.0)?0.0:asin(GetClimbRateFpsIC() / vt); }

  /** Gets the initial angle of attack.
      @return Initial alpha in radians */
  double GetAlphaRadIC(void) const { return alpha; }

  /** Gets the initial angle of sideslip.
      @return Initial sideslip angle in radians */
  double GetBetaRadIC(void) const { return beta; }

  /** Gets the initial position
      @return Initial location */
  const FGLocation& GetPosition(void) const { return position; }

  /** Gets the initial latitude.
      @return Initial latitude in radians */
  double GetLatitudeRadIC(void) const { return position.GetLatitude(); }

  /** Gets the initial geodetic latitude.
      @return Initial geodetic latitude in radians */
  double GetGeodLatitudeRadIC(void) const
  { return position.GetGeodLatitudeRad(); }

  /** Gets the initial longitude.
      @return Initial longitude in radians */
  double GetLongitudeRadIC(void) const { return position.GetLongitude(); }

  /** Gets the initial orientation
      @return Initial orientation */
  const FGQuaternion& GetOrientation(void) const { return orientation; }

  /** Gets the initial roll angle.
      @return Initial roll angle in radians */
  double GetPhiRadIC(void) const { return orientation.GetEuler(ePhi); }

  /** Gets the initial pitch angle.
      @return Initial pitch angle in radians */
  double GetThetaRadIC(void) const { return orientation.GetEuler(eTht); }

  /** Gets the initial heading angle.
      @return Initial heading angle in radians */
  double GetPsiRadIC(void) const   { return orientation.GetEuler(ePsi); }

  /** Gets the initial speedset.
      @return Initial speedset */
  speedset GetSpeedSet(void) const { return lastSpeedSet; }

  /** Gets the target normal load factor set from IC.
      @return target normal load factor set from IC*/
  double GetTargetNlfIC(void) const { return targetNlfIC; }

  /** Loads the initial conditions.
      @param rstname The name of an initial conditions file
      @param useStoredPath true if the stored path to the IC file should be used
      @return true if successful */
  bool Load(const SGPath& rstname, bool useStoredPath = true );

  /** Is an engine running ?
      @param index of the engine to be checked
      @return true if the engine is running. */
  bool IsEngineRunning(unsigned int n) const { return (enginesRunning & (1 << n)) != 0; }
  
  /** Does initialization file call for trim ?
      @return Trim type, if any requested (version 1). */
  int TrimRequested(void) const { return trimRequested; }

  void bind(FGPropertyManager* pm);

private:
  FGColumnVector3 vUVW_NED;
  FGColumnVector3 vPQR_body;
  FGLocation position;
  FGQuaternion orientation;
  double vt;

  double targetNlfIC;

  FGMatrix33 Tw2b, Tb2w;
  double  alpha, beta;
  double a, e2;

  speedset lastSpeedSet;
  altitudeset lastAltitudeSet;
  latitudeset lastLatitudeSet;
  unsigned int enginesRunning;
  int trimRequested;

  FGFDMExec *fdmex;
  FGAtmosphere* Atmosphere;
  FGAircraft* Aircraft;

  bool Load_v1(Element* document);
  bool Load_v2(Element* document);

  void InitializeIC(void);
  void SetEulerAngleRadIC(int idx, double angle);
  void SetBodyVelFpsIC(int idx, double vel);
  void SetNEDVelFpsIC(int idx, double vel);
  double GetBodyWindFpsIC(int idx) const;
  double GetNEDWindFpsIC(int idx) const;
  double GetBodyVelFpsIC(int idx) const;
  void calcAeroAngles(const FGColumnVector3& _vt_BODY);
  void calcThetaBeta(double alfa, const FGColumnVector3& _vt_NED);
  double ComputeGeodAltitude(double geodLatitude);
  bool LoadLatitude(Element* position_el);
  void SetTrimRequest(std::string trim);
  void Debug(int from);
};
}
#endif<|MERGE_RESOLUTION|>--- conflicted
+++ resolved
@@ -163,13 +163,8 @@
    - vc (calibrated airspeed, ft/sec)
    - mach (mach)
    - vground (ground speed, ft/sec)
-<<<<<<< HEAD
-   - running (-1 for all engines, 0 for no engines, 1 ... n for specific engines)
    - trim (0 for no trim, 1 for ground trim, 'Longitudinal', 'Full', 'Ground', 'Pullup', 'Custom', 'Turn')
-=======
    - running (-1 for all engines, 0 ... n-1 for specific engines)
-   - trim (0 for no trim, 1 for ground trim)
->>>>>>> d5fefe82
 
    <h3>Properties</h3>
    @property ic/vc-kts (read/write) Calibrated airspeed initial condition in knots
