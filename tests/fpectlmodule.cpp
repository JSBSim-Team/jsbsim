/*
  ---------------------------------------------------------------------
  /                       Copyright (c) 1996.                           \
  |          The Regents of the University of California.                 |
  |                        All rights reserved.                           |
  |                                                                       |
  |   Permission to use, copy, modify, and distribute this software for   |
  |   any purpose without fee is hereby granted, provided that this en-   |
  |   tire notice is included in all copies of any software which is or   |
  |   includes  a  copy  or  modification  of  this software and in all   |
  |   copies of the supporting documentation for such software.           |
  |                                                                       |
  |   This  work was produced at the University of California, Lawrence   |
  |   Livermore National Laboratory under  contract  no.  W-7405-ENG-48   |
  |   between  the  U.S.  Department  of  Energy and The Regents of the   |
  |   University of California for the operation of UC LLNL.              |
  |                                                                       |
  |                              DISCLAIMER                               |
  |                                                                       |
  |   This  software was prepared as an account of work sponsored by an   |
  |   agency of the United States Government. Neither the United States   |
  |   Government  nor the University of California nor any of their em-   |
  |   ployees, makes any warranty, express or implied, or  assumes  any   |
  |   liability  or  responsibility  for the accuracy, completeness, or   |
  |   usefulness of any information,  apparatus,  product,  or  process   |
  |   disclosed,   or  represents  that  its  use  would  not  infringe   |
  |   privately-owned rights. Reference herein to any specific  commer-   |
  |   cial  products,  process,  or  service  by trade name, trademark,   |
  |   manufacturer, or otherwise, does not  necessarily  constitute  or   |
  |   imply  its endorsement, recommendation, or favoring by the United   |
  |   States Government or the University of California. The views  and   |
  |   opinions  of authors expressed herein do not necessarily state or   |
  |   reflect those of the United States Government or  the  University   |
  |   of  California,  and shall not be used for advertising or product   |
  \  endorsement purposes.                                              /
  ---------------------------------------------------------------------
*/

/*
  Floating point exception control module.

  This Python module provides bare-bones control over floating point
  units from several hardware manufacturers. Specifically, it allows
  the user to turn on the generation of SIGFPE whenever any of the
  three serious IEEE 754 exceptions (Division by Zero, Overflow,
  Invalid Operation) occurs. We currently ignore Underflow and
  Inexact Result exceptions, although those could certainly be added
  if desired.

  The module also establishes a signal handler for SIGFPE during
  initialization. This is an adaptation of the fpectl module
  (https://docs.python.org/2/library/fpectl.html) which code can be
  found in the Python distribution at Module/fpectlmodule.c

  The module has been adapted to modern OS APIs and simplified by the
  use of the C++ exception mechanism. The Python API remains the
  same.

  This module is only useful to you if it happens to include code
  specific for your hardware and software environment. If you can
  contribute OS-specific code for new platforms, or corrections for
  the code provided, it will be greatly appreciated.

  ** Version 1.0: September 20, 1996.  Lee Busby, LLNL.
  ** JSBSim adaptation: June 18, 2016. Bertrand Coconnier
  */

#include "fpectlmodule.h"

#include <signal.h>
#include <iostream>

#if defined(_MSC_VER)
#  include <float.h>
static unsigned int fp_flags = 0;
#elif (defined(__GNUC__) || defined(__clang__)) && !defined(sgi)
#  include <fenv.h>
static int fp_flags = 0;
#endif

static PyOS_sighandler_t handler = 0;

static PyObject *fpe_error;
PyMODINIT_FUNC initfpectl(void);
static PyObject *turnon_sigfpe(PyObject *self,PyObject *args);
static PyObject *turnoff_sigfpe(PyObject *self,PyObject *args);
static PyObject *test_sigfpe(PyObject *self,PyObject *args);

static PyMethodDef fpectl_methods[] = {
  {"turnon_sigfpe", (PyCFunction) turnon_sigfpe, METH_VARARGS},
  {"turnoff_sigfpe", (PyCFunction) turnoff_sigfpe, METH_VARARGS},
  {"test_sigfpe", (PyCFunction) test_sigfpe, METH_VARARGS},
  {0,0}
};

static void sigfpe_handler(int signo)
{
  PyOS_setsig(SIGFPE, sigfpe_handler);
  throw JSBSim::FloatingPointException(fpe_error,
                                       "Caught signal SIGFPE in JSBSim");
}

static PyObject *turnon_sigfpe(PyObject *self, PyObject *args)
{
#if defined(_MSC_VER)
  _clearfp();
  fp_flags = _controlfp(_controlfp(0, 0) & ~(_EM_INVALID | _EM_ZERODIVIDE | _EM_OVERFLOW),
                        _MCW_EM);
#elif defined(__clang__)
  fp_flags = feraiseexcept(FE_DIVBYZERO | FE_INVALID | FE_OVERFLOW);

#elif defined(__GNUC__) && !defined(sgi)
  fp_flags = feenableexcept(FE_DIVBYZERO | FE_INVALID | FE_OVERFLOW);

#endif

  handler = PyOS_setsig(SIGFPE, sigfpe_handler);
  Py_INCREF (Py_None);
  return Py_None;
}

static PyObject *turnoff_sigfpe(PyObject *self, PyObject *args)
{
#if defined(_MSC_VER)
  _controlfp(fp_flags, _MCW_EM);

#elif defined(__clang__)
  feraiseexcept(fp_flags);

#elif defined(__GNUC__) && !defined(sgi)
  fedisableexcept(fp_flags);
#endif

  PyOS_setsig(SIGFPE, handler);
  Py_INCREF (Py_None);
  return Py_None;
}

struct module_state {
    PyObject *error;
};

#if PY_MAJOR_VERSION >= 3
#define GETSTATE(m) ((struct module_state*)PyModule_GetState(m))

static struct PyModuleDef fpectl = {
        PyModuleDef_HEAD_INIT,
        "fpectl",
        NULL,
        sizeof(struct module_state),
        fpectl_methods,
        NULL,
        NULL,
        NULL,
        NULL
};

PyMODINIT_FUNC PyInit_fpectl(void)
#else
PyMODINIT_FUNC initfpectl(void)
#endif
{
  #if PY_MAJOR_VERSION >= 3
    PyObject *m = PyModule_Create(&fpectl);
  #else
    PyObject *m = Py_InitModule("fpectl", fpectl_methods);
  #endif

  if (m == NULL)
    #if PY_MAJOR_VERSION >= 3
      return NULL;
    #else
      return;
    #endif

  PyObject *d = PyModule_GetDict(m);
  fpe_error = PyErr_NewException((char*)"fpectl.FloatingPointError",
                                 PyExc_FloatingPointError, NULL);
  if (fpe_error != NULL)
    PyDict_SetItemString(d, "FloatingPointError", fpe_error);
<<<<<<< HEAD
}

static PyObject *test_sigfpe(PyObject *self, PyObject *args)
{
  try {
    std::cout << "Executing faulty FP calculation..." << std::endl;
    double x = sqrt(-1.0);
  }
  catch(const JSBSim::FloatingPointException &e) {
    PyErr_SetString(fpe_error, e.what());
    return NULL;
  }

  Py_INCREF(Py_None);
  return Py_None;
=======

  #if PY_MAJOR_VERSION >= 3
    return m;
  #endif
>>>>>>> 1932e9b8
}<|MERGE_RESOLUTION|>--- conflicted
+++ resolved
@@ -178,7 +178,10 @@
                                  PyExc_FloatingPointError, NULL);
   if (fpe_error != NULL)
     PyDict_SetItemString(d, "FloatingPointError", fpe_error);
-<<<<<<< HEAD
+
+  #if PY_MAJOR_VERSION >= 3
+    return m;
+  #endif
 }
 
 static PyObject *test_sigfpe(PyObject *self, PyObject *args)
@@ -194,10 +197,4 @@
 
   Py_INCREF(Py_None);
   return Py_None;
-=======
-
-  #if PY_MAJOR_VERSION >= 3
-    return m;
-  #endif
->>>>>>> 1932e9b8
 }