# see: https://www.appveyor.com/docs/appveyor-yml/

image: Visual Studio 2017

version: 1.0.{build}

# Need to add Python 3.6 explicitly to the path for CMake to pick it up,
# also need to hide Python 2.7 otherwise CMake picks it up in preference to 3.6.
# Cython isn't installed by default so we need to install it
# Cython also gives a warning about not being on the path if the python36-x64 directory 
# name in the PATH isn't all lowercase.
# Need to call vcvarsall.bat to setup path and env variables for the 
# the VS2017 compiler in order for CMake to pick them up
# Need to explicitly set the path to Ninja.exe as the make program

init:
- set PATH=c:\python36-x64;c:\python36-x64\Scripts;%PATH%
- ren c:\python27 python27-hide
- pip install Cython numpy pandas scipy wheel

build_script:
<<<<<<< HEAD
# Install CXXTest for C++ unit tests
- git clone --depth=50 --branch=4.4 https://github.com/CxxTest/cxxtest.git
- cd cxxtest\python
- set PATH=%PATH%;%CD%
- cd ..
- set PATH=%PATH%;%CD%
- cd ..

# Build JSBSim
=======
>>>>>>> 0d93ddd6
- md build
- cd build
- call "c:\Program Files (x86)\Microsoft Visual Studio\2017\Community\VC\Auxiliary\Build\vcvarsall.bat" x64
- cmake -G "Visual Studio 15 2017 Win64" ..
- cmake --build . --config RelWithDebInfo
- python python\setup.py bdist_wheel --skip-build
- ctest -j2 -E TestInputSocket

artifacts:
- path: build\src\RelWithDebInfo\JSBSim.exe
  name: JSBSim_Release_x64_v2018a

- path: build\utils\aeromatic++\RelWithDebInfo\aeromatic.exe
  name: JSBSim_Release_x64_v2018a

- path: build\dist\JSBSim-1.0.0-cp36-cp36m-win_amd64.whl
  name: JSBSim_Release_x64_v2018a
<<<<<<< HEAD

=======
>>>>>>> 0d93ddd6

# Do not build on tags (GitHub and BitBucket)
# to avoid infinite build loops
skip_tags: true

# Removed tag: JSBSim-win64-v$(appveyor_build_version)

deploy:
- provider: GitHub
  tag: JSBSim-trusty-v2018a
  description: Windows - Release - x64
  auth_token:
    secure: YWG8FRFWv/ylTuA1DIFNcN01uFGz7xKit8CayOMTE0orPKXhztwLmwm8MZ4IzFbr
  artifact: build\src\RelWithDebInfo\JSBSim.exe,build\utils\aeromatic++\RelWithDebInfo\aeromatic.exe
  prerelease: true
  on:
    branch: master
<|MERGE_RESOLUTION|>--- conflicted
+++ resolved
@@ -1,71 +1,64 @@
-# see: https://www.appveyor.com/docs/appveyor-yml/
-
-image: Visual Studio 2017
-
-version: 1.0.{build}
-
-# Need to add Python 3.6 explicitly to the path for CMake to pick it up,
-# also need to hide Python 2.7 otherwise CMake picks it up in preference to 3.6.
-# Cython isn't installed by default so we need to install it
-# Cython also gives a warning about not being on the path if the python36-x64 directory 
-# name in the PATH isn't all lowercase.
-# Need to call vcvarsall.bat to setup path and env variables for the 
-# the VS2017 compiler in order for CMake to pick them up
-# Need to explicitly set the path to Ninja.exe as the make program
-
-init:
-- set PATH=c:\python36-x64;c:\python36-x64\Scripts;%PATH%
-- ren c:\python27 python27-hide
-- pip install Cython numpy pandas scipy wheel
-
-build_script:
-<<<<<<< HEAD
-# Install CXXTest for C++ unit tests
-- git clone --depth=50 --branch=4.4 https://github.com/CxxTest/cxxtest.git
-- cd cxxtest\python
-- set PATH=%PATH%;%CD%
-- cd ..
-- set PATH=%PATH%;%CD%
-- cd ..
-
-# Build JSBSim
-=======
->>>>>>> 0d93ddd6
-- md build
-- cd build
-- call "c:\Program Files (x86)\Microsoft Visual Studio\2017\Community\VC\Auxiliary\Build\vcvarsall.bat" x64
-- cmake -G "Visual Studio 15 2017 Win64" ..
-- cmake --build . --config RelWithDebInfo
-- python python\setup.py bdist_wheel --skip-build
-- ctest -j2 -E TestInputSocket
-
-artifacts:
-- path: build\src\RelWithDebInfo\JSBSim.exe
-  name: JSBSim_Release_x64_v2018a
-
-- path: build\utils\aeromatic++\RelWithDebInfo\aeromatic.exe
-  name: JSBSim_Release_x64_v2018a
-
-- path: build\dist\JSBSim-1.0.0-cp36-cp36m-win_amd64.whl
-  name: JSBSim_Release_x64_v2018a
-<<<<<<< HEAD
-
-=======
->>>>>>> 0d93ddd6
-
-# Do not build on tags (GitHub and BitBucket)
-# to avoid infinite build loops
-skip_tags: true
-
-# Removed tag: JSBSim-win64-v$(appveyor_build_version)
-
-deploy:
-- provider: GitHub
-  tag: JSBSim-trusty-v2018a
-  description: Windows - Release - x64
-  auth_token:
-    secure: YWG8FRFWv/ylTuA1DIFNcN01uFGz7xKit8CayOMTE0orPKXhztwLmwm8MZ4IzFbr
-  artifact: build\src\RelWithDebInfo\JSBSim.exe,build\utils\aeromatic++\RelWithDebInfo\aeromatic.exe
-  prerelease: true
-  on:
-    branch: master
+# see: https://www.appveyor.com/docs/appveyor-yml/
+
+image: Visual Studio 2017
+
+version: 1.0.{build}
+
+# Need to add Python 3.6 explicitly to the path for CMake to pick it up,
+# also need to hide Python 2.7 otherwise CMake picks it up in preference to 3.6.
+# Cython isn't installed by default so we need to install it
+# Cython also gives a warning about not being on the path if the python36-x64 directory 
+# name in the PATH isn't all lowercase.
+# Need to call vcvarsall.bat to setup path and env variables for the 
+# the VS2017 compiler in order for CMake to pick them up
+# Need to explicitly set the path to Ninja.exe as the make program
+
+init:
+- set PATH=c:\python36-x64;c:\python36-x64\Scripts;%PATH%
+- ren c:\python27 python27-hide
+- pip install Cython numpy pandas scipy wheel
+
+build_script:
+# Install CXXTest for C++ unit tests
+- git clone --depth=50 --branch=4.4 https://github.com/CxxTest/cxxtest.git
+- cd cxxtest\python
+- set PATH=%PATH%;%CD%
+- cd ..
+- set PATH=%PATH%;%CD%
+- cd ..
+
+# Build JSBSim
+- md build
+- cd build
+- call "c:\Program Files (x86)\Microsoft Visual Studio\2017\Community\VC\Auxiliary\Build\vcvarsall.bat" x64
+- cmake -G "Visual Studio 15 2017 Win64" ..
+- cmake --build . --config RelWithDebInfo
+- python python\setup.py bdist_wheel --skip-build
+- ctest -j2 -E TestInputSocket
+
+artifacts:
+- path: build\src\RelWithDebInfo\JSBSim.exe
+  name: JSBSim_Release_x64_v2018a
+
+- path: build\utils\aeromatic++\RelWithDebInfo\aeromatic.exe
+  name: JSBSim_Release_x64_v2018a
+
+- path: build\dist\JSBSim-1.0.0-cp36-cp36m-win_amd64.whl
+  name: JSBSim_Release_x64_v2018a
+
+# Do not build on tags (GitHub and BitBucket)
+# to avoid infinite build loops
+skip_tags: true
+
+# Removed tag: JSBSim-win64-v$(appveyor_build_version)
+
+deploy:
+- provider: GitHub
+  tag: JSBSim-trusty-v2018a
+  description: Windows - Release - x64
+  auth_token:
+    secure: YWG8FRFWv/ylTuA1DIFNcN01uFGz7xKit8CayOMTE0orPKXhztwLmwm8MZ4IzFbr
+  artifact: build\src\RelWithDebInfo\JSBSim.exe,build\utils\aeromatic++\RelWithDebInfo\aeromatic.exe
+  prerelease: true
+  on:
+    branch: master